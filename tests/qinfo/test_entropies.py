# Copyright 2022 Xanadu Quantum Technologies Inc.

# Licensed under the Apache License, Version 2.0 (the "License");
# you may not use this file except in compliance with the License.
# You may obtain a copy of the License at

#     http://www.apache.org/licenses/LICENSE-2.0

# Unless required by applicable law or agreed to in writing, software
# distributed under the License is distributed on an "AS IS" BASIS,
# WITHOUT WARRANTIES OR CONDITIONS OF ANY KIND, either express or implied.
# See the License for the specific language governing permissions and
# limitations under the License.
"""Unit tests for differentiable quantum entropies.
"""
import numpy
import pytest

import pennylane as qml
from pennylane import numpy as np

pytestmark = pytest.mark.all_interfaces

tf = pytest.importorskip("tensorflow", minversion="2.1")
torch = pytest.importorskip("torch")
jax = pytest.importorskip("jax")


class TestVonNeumannEntropy:
    """Tests for creating a density matrix from state vectors."""

    single_wires_list = [
        [0],
        [1],
    ]

    base = [2, np.exp(1), 10]

    check_state = [True, False]

    parameters = np.linspace(0, 2 * np.pi, 50)
    devices = ["default.qubit", "default.mixed"]

    @pytest.mark.parametrize("wires", single_wires_list)
    @pytest.mark.parametrize("param", parameters)
    @pytest.mark.parametrize("device", devices)
    def test_IsingXX_qnode_transform_entropy(self, param, wires, device):
        """Test entropy for a QNode numpy."""

        dev = qml.device(device, wires=2)

        @qml.qnode(dev)
        def circuit_state(x):
            qml.IsingXX(x, wires=[0, 1])
            return qml.state()

        entropy = qml.qinfo.vn_entropy_transform(circuit_state, indices=wires)(param)

        eig_1 = (1 + np.sqrt(1 - 4 * np.cos(param / 2) ** 2 * np.sin(param / 2) ** 2)) / 2
        eig_2 = (1 - np.sqrt(1 - 4 * np.cos(param / 2) ** 2 * np.sin(param / 2) ** 2)) / 2
        eigs = [eig_1, eig_2]
        eigs = [eig for eig in eigs if eig > 0]

        expected_entropy = eigs * np.log(eigs)

        expected_entropy = -np.sum(expected_entropy)
        assert qml.math.allclose(entropy, expected_entropy)

    @pytest.mark.autograd
    @pytest.mark.parametrize("wires", single_wires_list)
    @pytest.mark.parametrize("param", parameters)
    def test_IsingXX_qnode_transform_entropy_grad(self, param, wires):
        """Test entropy for a QNode gradient with autograd."""

        dev = qml.device("default.qubit", wires=2)

        @qml.qnode(dev, diff_method="backprop")
        def circuit_state(x):
            qml.IsingXX(x, wires=[0, 1])
            return qml.state()

        grad_entropy = qml.grad(qml.qinfo.vn_entropy_transform(circuit_state, indices=wires))(param)

        eig_1 = (1 + np.sqrt(1 - 4 * np.cos(param / 2) ** 2 * np.sin(param / 2) ** 2)) / 2
        eig_2 = (1 - np.sqrt(1 - 4 * np.cos(param / 2) ** 2 * np.sin(param / 2) ** 2)) / 2
        eigs = [eig_1, eig_2]
        eigs = numpy.maximum(eigs, 1e-08)

        grad_expected_entropy = -(
            (np.log(eigs[0]) + 1)
            * (
                np.sin(param / 2) ** 3 * np.cos(param / 2)
                - np.sin(param / 2) * np.cos(param / 2) ** 3
            )
            / np.sqrt(1 - 4 * np.cos(param / 2) ** 2 * np.sin(param / 2) ** 2)
        ) - (
            (np.log(eigs[1]) + 1)
            * (
                np.sin(param / 2)
                * np.cos(param / 2)
                * (np.cos(param / 2) ** 2 - np.sin(param / 2) ** 2)
            )
            / np.sqrt(1 - 4 * np.cos(param / 2) ** 2 * np.sin(param / 2) ** 2)
        )

        assert qml.math.allclose(grad_entropy, grad_expected_entropy)

    @pytest.mark.torch
    @pytest.mark.parametrize("wires", single_wires_list)
    @pytest.mark.parametrize("param", parameters)
    @pytest.mark.parametrize("device", devices)
    def test_IsingXX_qnode_transform_torch_entropy(self, param, wires, device):
        """Test entropy for a QNode with torch interface."""
        import torch

        dev = qml.device(device, wires=2)

        @qml.qnode(dev, interface="torch")
        def circuit_state(x):
            qml.IsingXX(x, wires=[0, 1])
            return qml.state()

        entropy = qml.qinfo.vn_entropy_transform(circuit_state, indices=wires)(torch.tensor(param))

        eig_1 = (1 + np.sqrt(1 - 4 * np.cos(param / 2) ** 2 * np.sin(param / 2) ** 2)) / 2
        eig_2 = (1 - np.sqrt(1 - 4 * np.cos(param / 2) ** 2 * np.sin(param / 2) ** 2)) / 2
        eigs = [eig_1, eig_2]
        eigs = [eig for eig in eigs if eig > 0]

        expected_entropy = eigs * np.log(eigs)

        expected_entropy = -np.sum(expected_entropy)

        assert qml.math.allclose(entropy, expected_entropy)

    @pytest.mark.torch
    @pytest.mark.parametrize("wires", single_wires_list)
    @pytest.mark.parametrize("param", parameters)
    def test_IsingXX_qnode_transform_entropy_grad_torch(self, param, wires):
        """Test entropy for a QNode gradient with torch."""
        import torch

        dev = qml.device("default.qubit", wires=2)

        @qml.qnode(dev, interface="torch", diff_method="backprop")
        def circuit_state(x):
            qml.IsingXX(x, wires=[0, 1])
            return qml.state()

        eig_1 = (1 + np.sqrt(1 - 4 * np.cos(param / 2) ** 2 * np.sin(param / 2) ** 2)) / 2
        eig_2 = (1 - np.sqrt(1 - 4 * np.cos(param / 2) ** 2 * np.sin(param / 2) ** 2)) / 2
        eigs = [eig_1, eig_2]
        eigs = numpy.maximum(eigs, 1e-08)

        grad_expected_entropy = -(
            (np.log(eigs[0]) + 1)
            * (
                np.sin(param / 2) ** 3 * np.cos(param / 2)
                - np.sin(param / 2) * np.cos(param / 2) ** 3
            )
            / np.sqrt(1 - 4 * np.cos(param / 2) ** 2 * np.sin(param / 2) ** 2)
        ) - (
            (np.log(eigs[1]) + 1)
            * (
                np.sin(param / 2)
                * np.cos(param / 2)
                * (np.cos(param / 2) ** 2 - np.sin(param / 2) ** 2)
            )
            / np.sqrt(1 - 4 * np.cos(param / 2) ** 2 * np.sin(param / 2) ** 2)
        )

        param = torch.tensor(param, dtype=torch.float64, requires_grad=True)
        torch.autograd.set_detect_anomaly(True)
        entropy = qml.qinfo.vn_entropy_transform(circuit_state, indices=wires)(param)
        entropy.backward()
        grad_entropy = param.grad

        assert qml.math.allclose(grad_entropy, grad_expected_entropy)

    @pytest.mark.tf
    @pytest.mark.parametrize("wires", single_wires_list)
    @pytest.mark.parametrize("param", parameters)
    @pytest.mark.parametrize("device", devices)
    def test_IsingXX_qnode_transform_tf_entropy(self, param, wires, device):
        """Test entropy for a QNode with tf interface."""
        import tensorflow as tf

        dev = qml.device(device, wires=2)

        @qml.qnode(dev, interface="tf")
        def circuit_state(x):
            qml.IsingXX(x, wires=[0, 1])
            return qml.state()

        entropy = qml.qinfo.vn_entropy_transform(circuit_state, indices=wires)(tf.Variable(param))

        eig_1 = (1 + np.sqrt(1 - 4 * np.cos(param / 2) ** 2 * np.sin(param / 2) ** 2)) / 2
        eig_2 = (1 - np.sqrt(1 - 4 * np.cos(param / 2) ** 2 * np.sin(param / 2) ** 2)) / 2
        eigs = [eig_1, eig_2]
        eigs = [eig for eig in eigs if eig > 0]

        expected_entropy = eigs * np.log(eigs)

        expected_entropy = -np.sum(expected_entropy)

        assert qml.math.allclose(entropy, expected_entropy)

    @pytest.mark.tf
    @pytest.mark.parametrize("wires", single_wires_list)
    @pytest.mark.parametrize("param", parameters)
    def test_IsingXX_qnode_transform_entropy_grad_tf(self, param, wires):
        """Test entropy for a QNode gradient with tf."""
        import tensorflow as tf

        dev = qml.device("default.qubit", wires=2)

        @qml.qnode(dev, interface="tf", diff_method="backprop")
        def circuit_state(x):
            qml.IsingXX(x, wires=[0, 1])
            return qml.state()

        param = tf.Variable(param)
        with tf.GradientTape() as tape:
            entropy = qml.qinfo.vn_entropy_transform(circuit_state, indices=wires)(param)

        grad_entropy = tape.gradient(entropy, param)

        eig_1 = (1 + np.sqrt(1 - 4 * np.cos(param / 2) ** 2 * np.sin(param / 2) ** 2)) / 2
        eig_2 = (1 - np.sqrt(1 - 4 * np.cos(param / 2) ** 2 * np.sin(param / 2) ** 2)) / 2
        eigs = [eig_1, eig_2]
        eigs = numpy.maximum(eigs, 1e-08)

        grad_expected_entropy = -(
            (np.log(eigs[0]) + 1)
            * (
                np.sin(param / 2) ** 3 * np.cos(param / 2)
                - np.sin(param / 2) * np.cos(param / 2) ** 3
            )
            / np.sqrt(1 - 4 * np.cos(param / 2) ** 2 * np.sin(param / 2) ** 2)
        ) - (
            (np.log(eigs[1]) + 1)
            * (
                np.sin(param / 2)
                * np.cos(param / 2)
                * (np.cos(param / 2) ** 2 - np.sin(param / 2) ** 2)
            )
            / np.sqrt(1 - 4 * np.cos(param / 2) ** 2 * np.sin(param / 2) ** 2)
        )
        print(grad_entropy, grad_expected_entropy)
        assert qml.math.allclose(grad_entropy, grad_expected_entropy)

    @pytest.mark.jax
    @pytest.mark.parametrize("wires", single_wires_list)
    @pytest.mark.parametrize("param", parameters)
    @pytest.mark.parametrize("device", devices)
    def test_IsingXX_qnode_transform_jax_entropy(self, param, wires, device):
        """Test entropy for a QNode with jax interface."""
        import jax.numpy as jnp

        dev = qml.device(device, wires=2)

        @qml.qnode(dev, interface="jax")
        def circuit_state(x):
            qml.IsingXX(x, wires=[0, 1])
            return qml.state()

        entropy = qml.qinfo.vn_entropy_transform(circuit_state, indices=wires)(jnp.array(param))

        eig_1 = (1 + np.sqrt(1 - 4 * np.cos(param / 2) ** 2 * np.sin(param / 2) ** 2)) / 2
        eig_2 = (1 - np.sqrt(1 - 4 * np.cos(param / 2) ** 2 * np.sin(param / 2) ** 2)) / 2
        eigs = [eig_1, eig_2]
        eigs = [eig for eig in eigs if eig > 0]

        expected_entropy = eigs * np.log(eigs)

        expected_entropy = -np.sum(expected_entropy)

        assert qml.math.allclose(entropy, expected_entropy)

<<<<<<< HEAD

class TestMutualInformation:
    """Tests for the mutual information functions"""

    @pytest.mark.parametrize("device", ["default.qubit", "default.mixed"])
    @pytest.mark.parametrize("interface", ["autograd", "jax", "tf", "torch"])
    @pytest.mark.parametrize(
        "params", [np.array([0, 0]), np.array([0.3, 0.4]), np.array([0.6, 0.8])]
    )
    def test_qnode_state(self, device, interface, params):
        """Test that mutual information works for QNodes that return the state"""
        dev = qml.device(device, wires=2)

        @qml.qnode(dev, interface=interface)
        def circuit(params):
            qml.RY(params[0], wires=0)
            qml.RY(params[1], wires=1)
            qml.CNOT(wires=[0, 1])
            return qml.state()

        actual = qml.qinfo.mutual_info_transform(circuit, wires0=[0], wires1=[1])(params)

        # compare QNode results with the results of computing directly from the state
        state = circuit(params)
        expected = qml.math.to_mutual_info(state, wires0=[0], wires1=[1])

        assert np.allclose(actual, expected)

    @pytest.mark.parametrize("device", ["default.qubit", "default.mixed"])
    @pytest.mark.parametrize("interface", ["autograd", "jax", "tf", "torch"])
    @pytest.mark.parametrize(
        "params", [np.array([0, 0]), np.array([0.3, 0.4]), np.array([0.6, 0.8])]
    )
    def test_qnode_mutual_info(self, device, interface, params):
        """Test that mutual information works for QNodes that directly return it"""
        dev = qml.device(device, wires=2)

        @qml.qnode(dev, interface=interface)
        def circuit_mutual_info(params):
            qml.RY(params[0], wires=0)
            qml.RY(params[1], wires=1)
            qml.CNOT(wires=[0, 1])
            return qml.mutual_info(wires0=[0], wires1=[1])

        @qml.qnode(dev, interface=interface)
        def circuit_state(params):
            qml.RY(params[0], wires=0)
            qml.RY(params[1], wires=1)
            qml.CNOT(wires=[0, 1])
            return qml.state()

        actual = circuit_mutual_info(params)

        # compare QNode results with the results of computing directly from the state
        state = circuit_state(params)
        expected = qml.math.to_mutual_info(state, wires0=[0], wires1=[1])

        assert np.allclose(actual, expected)

    def test_grad_qnode(self):
        """Test that the gradient of mutual information works for QNodes"""
=======
    @pytest.mark.jax
    @pytest.mark.parametrize("wires", single_wires_list)
    @pytest.mark.parametrize("param", parameters)
    def test_IsingXX_qnode_transform_entropy_grad_jax(self, param, wires):
        """Test entropy for a QNode gradient with Jax."""
        import jax

        dev = qml.device("default.qubit", wires=2)

        @qml.qnode(dev, interface="jax", diff_method="backprop")
        def circuit_state(x):
            qml.IsingXX(x, wires=[0, 1])
            return qml.state()

        grad_entropy = jax.grad(qml.qinfo.vn_entropy_transform(circuit_state, indices=wires))(
            jax.numpy.array(param)
        )

        eig_1 = (1 + np.sqrt(1 - 4 * np.cos(param / 2) ** 2 * np.sin(param / 2) ** 2)) / 2
        eig_2 = (1 - np.sqrt(1 - 4 * np.cos(param / 2) ** 2 * np.sin(param / 2) ** 2)) / 2
        eigs = [eig_1, eig_2]
        eigs = numpy.maximum(eigs, 1e-08)

        grad_expected_entropy = -(
            (np.log(eigs[0]) + 1)
            * (
                np.sin(param / 2) ** 3 * np.cos(param / 2)
                - np.sin(param / 2) * np.cos(param / 2) ** 3
            )
            / np.sqrt(1 - 4 * np.cos(param / 2) ** 2 * np.sin(param / 2) ** 2)
        ) - (
            (np.log(eigs[1]) + 1)
            * (
                np.sin(param / 2)
                * np.cos(param / 2)
                * (np.cos(param / 2) ** 2 - np.sin(param / 2) ** 2)
            )
            / np.sqrt(1 - 4 * np.cos(param / 2) ** 2 * np.sin(param / 2) ** 2)
        )

        assert qml.math.allclose(grad_entropy, grad_expected_entropy, rtol=1e-04, atol=1e-05)
>>>>>>> 1129db4e
<|MERGE_RESOLUTION|>--- conflicted
+++ resolved
@@ -277,7 +277,48 @@
 
         assert qml.math.allclose(entropy, expected_entropy)
 
-<<<<<<< HEAD
+    @pytest.mark.jax
+    @pytest.mark.parametrize("wires", single_wires_list)
+    @pytest.mark.parametrize("param", parameters)
+    def test_IsingXX_qnode_transform_entropy_grad_jax(self, param, wires):
+        """Test entropy for a QNode gradient with Jax."""
+        import jax
+
+        dev = qml.device("default.qubit", wires=2)
+
+        @qml.qnode(dev, interface="jax", diff_method="backprop")
+        def circuit_state(x):
+            qml.IsingXX(x, wires=[0, 1])
+            return qml.state()
+
+        grad_entropy = jax.grad(qml.qinfo.vn_entropy_transform(circuit_state, indices=wires))(
+            jax.numpy.array(param)
+        )
+
+        eig_1 = (1 + np.sqrt(1 - 4 * np.cos(param / 2) ** 2 * np.sin(param / 2) ** 2)) / 2
+        eig_2 = (1 - np.sqrt(1 - 4 * np.cos(param / 2) ** 2 * np.sin(param / 2) ** 2)) / 2
+        eigs = [eig_1, eig_2]
+        eigs = numpy.maximum(eigs, 1e-08)
+
+        grad_expected_entropy = -(
+            (np.log(eigs[0]) + 1)
+            * (
+                np.sin(param / 2) ** 3 * np.cos(param / 2)
+                - np.sin(param / 2) * np.cos(param / 2) ** 3
+            )
+            / np.sqrt(1 - 4 * np.cos(param / 2) ** 2 * np.sin(param / 2) ** 2)
+        ) - (
+            (np.log(eigs[1]) + 1)
+            * (
+                np.sin(param / 2)
+                * np.cos(param / 2)
+                * (np.cos(param / 2) ** 2 - np.sin(param / 2) ** 2)
+            )
+            / np.sqrt(1 - 4 * np.cos(param / 2) ** 2 * np.sin(param / 2) ** 2)
+        )
+
+        assert qml.math.allclose(grad_entropy, grad_expected_entropy, rtol=1e-04, atol=1e-05)
+
 
 class TestMutualInformation:
     """Tests for the mutual information functions"""
@@ -338,47 +379,4 @@
         assert np.allclose(actual, expected)
 
     def test_grad_qnode(self):
-        """Test that the gradient of mutual information works for QNodes"""
-=======
-    @pytest.mark.jax
-    @pytest.mark.parametrize("wires", single_wires_list)
-    @pytest.mark.parametrize("param", parameters)
-    def test_IsingXX_qnode_transform_entropy_grad_jax(self, param, wires):
-        """Test entropy for a QNode gradient with Jax."""
-        import jax
-
-        dev = qml.device("default.qubit", wires=2)
-
-        @qml.qnode(dev, interface="jax", diff_method="backprop")
-        def circuit_state(x):
-            qml.IsingXX(x, wires=[0, 1])
-            return qml.state()
-
-        grad_entropy = jax.grad(qml.qinfo.vn_entropy_transform(circuit_state, indices=wires))(
-            jax.numpy.array(param)
-        )
-
-        eig_1 = (1 + np.sqrt(1 - 4 * np.cos(param / 2) ** 2 * np.sin(param / 2) ** 2)) / 2
-        eig_2 = (1 - np.sqrt(1 - 4 * np.cos(param / 2) ** 2 * np.sin(param / 2) ** 2)) / 2
-        eigs = [eig_1, eig_2]
-        eigs = numpy.maximum(eigs, 1e-08)
-
-        grad_expected_entropy = -(
-            (np.log(eigs[0]) + 1)
-            * (
-                np.sin(param / 2) ** 3 * np.cos(param / 2)
-                - np.sin(param / 2) * np.cos(param / 2) ** 3
-            )
-            / np.sqrt(1 - 4 * np.cos(param / 2) ** 2 * np.sin(param / 2) ** 2)
-        ) - (
-            (np.log(eigs[1]) + 1)
-            * (
-                np.sin(param / 2)
-                * np.cos(param / 2)
-                * (np.cos(param / 2) ** 2 - np.sin(param / 2) ** 2)
-            )
-            / np.sqrt(1 - 4 * np.cos(param / 2) ** 2 * np.sin(param / 2) ** 2)
-        )
-
-        assert qml.math.allclose(grad_entropy, grad_expected_entropy, rtol=1e-04, atol=1e-05)
->>>>>>> 1129db4e
+        """Test that the gradient of mutual information works for QNodes"""