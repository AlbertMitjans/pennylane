# Copyright 2018-2021 Xanadu Quantum Technologies Inc.

# Licensed under the Apache License, Version 2.0 (the "License");
# you may not use this file except in compliance with the License.
# You may obtain a copy of the License at

#     http://www.apache.org/licenses/LICENSE-2.0

# Unless required by applicable law or agreed to in writing, software
# distributed under the License is distributed on an "AS IS" BASIS,
# WITHOUT WARRANTIES OR CONDITIONS OF ANY KIND, either express or implied.
# See the License for the specific language governing permissions and
# limitations under the License.
"""
Unit tests for the available built-in parametric qubit operations.
"""
import pytest
import copy
import numpy as np
from pennylane import numpy as npp

import pennylane as qml
from pennylane.wires import Wires

from gate_data import ControlledPhaseShift, Z

PARAMETRIZED_OPERATIONS = [
    qml.RX(0.123, wires=0),
    qml.RY(1.434, wires=0),
    qml.RZ(2.774, wires=0),
    qml.PauliRot(0.123, "Y", wires=0),
    qml.IsingXX(0.123, wires=[0, 1]),
    qml.IsingYY(0.123, wires=[0, 1]),
    qml.IsingZZ(0.123, wires=[0, 1]),
    qml.Rot(0.123, 0.456, 0.789, wires=0),
    qml.PhaseShift(2.133, wires=0),
    qml.ControlledPhaseShift(1.777, wires=[0, 2]),
    qml.CPhase(1.777, wires=[0, 2]),
    qml.MultiRZ(0.112, wires=[1, 2, 3]),
    qml.CRX(0.836, wires=[2, 3]),
    qml.CRY(0.721, wires=[2, 3]),
    qml.CRZ(0.554, wires=[2, 3]),
    qml.U1(0.123, wires=0),
    qml.U2(3.556, 2.134, wires=0),
    qml.U3(2.009, 1.894, 0.7789, wires=0),
    qml.CRot(0.123, 0.456, 0.789, wires=[0, 1]),
    qml.QubitUnitary(np.eye(2) * 1j, wires=0),
    qml.DiagonalQubitUnitary(np.array([1.0, 1.0j]), wires=1),
    qml.ControlledQubitUnitary(np.eye(2) * 1j, wires=[0], control_wires=[2]),
<<<<<<< HEAD
=======
    qml.MultiControlledX(control_wires=[0, 1], wires=2, control_values="01"),
    qml.MultiControlledX(wires=[0, 1, 2], control_values="01"),
>>>>>>> 0b531598
    qml.SingleExcitation(0.123, wires=[0, 3]),
    qml.SingleExcitationPlus(0.123, wires=[0, 3]),
    qml.SingleExcitationMinus(0.123, wires=[0, 3]),
    qml.DoubleExcitation(0.123, wires=[0, 1, 2, 3]),
    qml.DoubleExcitationPlus(0.123, wires=[0, 1, 2, 3]),
    qml.DoubleExcitationMinus(0.123, wires=[0, 1, 2, 3]),
]

NON_PARAMETRIZED_OPERATIONS = [
    qml.S(wires=0),
    qml.SX(wires=0),
    qml.T(wires=0),
    qml.CNOT(wires=[0, 1]),
    qml.CZ(wires=[0, 1]),
    qml.CY(wires=[0, 1]),
    qml.SWAP(wires=[0, 1]),
    qml.ISWAP(wires=[0, 1]),
    qml.SISWAP(wires=[0, 1]),
    qml.SQISW(wires=[0, 1]),
    qml.CSWAP(wires=[0, 1, 2]),
    qml.Toffoli(wires=[0, 1, 2]),
    qml.Hadamard(wires=0),
    qml.PauliX(wires=0),
    qml.PauliZ(wires=0),
    qml.PauliY(wires=0),
    qml.MultiControlledX(control_wires=[0, 1], wires=2, control_values="01"),
    qml.QubitSum(wires=[0, 1, 2]),
]

ALL_OPERATIONS = NON_PARAMETRIZED_OPERATIONS + PARAMETRIZED_OPERATIONS


class TestOperations:
    @pytest.mark.parametrize("op", ALL_OPERATIONS)
    def test_parametrized_op_copy(self, op, tol):
        """Tests that copied parametrized ops function as expected"""
        copied_op = copy.copy(op)
        np.testing.assert_allclose(op.matrix, copied_op.matrix, atol=tol)

        op.inv()
        copied_op2 = copy.copy(op)
        np.testing.assert_allclose(op.matrix, copied_op2.matrix, atol=tol)
        op.inv()

    @pytest.mark.parametrize("op", ALL_OPERATIONS)
    def test_adjoint_unitaries(self, op, tol):
        op_d = op.adjoint()
        res1 = np.dot(op.matrix, op_d.matrix)
        res2 = np.dot(op_d.matrix, op.matrix)
        np.testing.assert_allclose(res1, np.eye(2 ** len(op.wires)), atol=tol)
        np.testing.assert_allclose(res2, np.eye(2 ** len(op.wires)), atol=tol)
        assert op.wires == op_d.wires


class TestParameterFrequencies:
    @pytest.mark.parametrize("op", PARAMETRIZED_OPERATIONS)
    def test_parameter_frequencies_match_generator(self, op, tol):
        if op.generator[0] is None:
            # For operations without generator, we only can try and check that the function
            # executes properly, not its return value.
            try:
                op.parameter_frequencies
            except qml.operation.OperatorPropertyUndefined:
                pytest.skip(f"Operation {op.name} does not have parameter frequencies defined.")
            pytest.skip(f"Operation {op.name} does not have a generator defined to test against.")
        gen, coeff = op.generator
        if isinstance(gen, np.ndarray):
            matrix = gen
        elif hasattr(gen, "matrix"):
            matrix = gen.matrix
        else:
            raise ValueError

        gen_eigvals = tuple(np.linalg.eigvalsh(matrix))
        freqs_from_gen = np.abs(coeff) * np.array(qml.gradients.eigvals_to_frequencies(gen_eigvals))

        freqs = op.parameter_frequencies
        assert np.allclose(freqs, freqs_from_gen, atol=tol)


class TestDecompositions:
    def test_phase_decomposition(self, tol):
        """Tests that the decomposition of the Phase gate is correct"""
        phi = 0.3
        op = qml.PhaseShift(phi, wires=0)
        res = op.decompose()

        assert len(res) == 1

        assert res[0].name == "RZ"

        assert res[0].wires == Wires([0])
        assert res[0].data[0] == 0.3

        decomposed_matrix = res[0].matrix
        global_phase = (decomposed_matrix[op.matrix != 0] / op.matrix[op.matrix != 0])[0]

        assert np.allclose(decomposed_matrix, global_phase * op.matrix, atol=tol, rtol=0)

    @pytest.mark.parametrize("phi, theta, omega", [[0.5, 0.6, 0.7], [0.1, -0.4, 0.7], [-10, 5, -1]])
    def test_CRot_decomposition(self, tol, phi, theta, omega, monkeypatch):
        """Tests that the decomposition of the CRot gate is correct"""
        op = qml.CRot(phi, theta, omega, wires=[0, 1])
        res = op.decompose()

        mats = []
        for i in reversed(res):
            if len(i.wires) == 1:
                mats.append(np.kron(np.eye(2), i.matrix))
            else:
                mats.append(i.matrix)

        decomposed_matrix = np.linalg.multi_dot(mats)

        assert np.allclose(decomposed_matrix, op.matrix, atol=tol, rtol=0)

    def test_isingxx_decomposition(self, tol):
        """Tests that the decomposition of the IsingXX gate is correct"""
        param = 0.1234
        op = qml.IsingXX(param, wires=[3, 2])
        res = op.decompose()

        assert len(res) == 3

        assert res[0].wires == Wires([3, 2])
        assert res[1].wires == Wires([3])
        assert res[2].wires == Wires([3, 2])

        assert res[0].name == "CNOT"
        assert res[1].name == "RX"
        assert res[2].name == "CNOT"

        mats = []
        for i in reversed(res):
            if i.wires == Wires([3]):
                # RX gate
                mats.append(np.kron(i.matrix, np.eye(2)))
            else:
                mats.append(i.matrix)

        decomposed_matrix = np.linalg.multi_dot(mats)

        assert np.allclose(decomposed_matrix, op.matrix, atol=tol, rtol=0)

    def test_isingyy_decomposition(self, tol):
        """Tests that the decomposition of the IsingYY gate is correct"""
        param = 0.1234
        op = qml.IsingYY(param, wires=[3, 2])
        res = op.decompose()

        assert len(res) == 3

        assert res[0].wires == Wires([3, 2])
        assert res[1].wires == Wires([3])
        assert res[2].wires == Wires([3, 2])

        assert res[0].name == "CY"
        assert res[1].name == "RY"
        assert res[2].name == "CY"

        mats = []
        for i in reversed(res):
            if i.wires == Wires([3]):
                # RY gate
                mats.append(np.kron(i.matrix, np.eye(2)))
            else:
                mats.append(i.matrix)

        decomposed_matrix = np.linalg.multi_dot(mats)

        assert np.allclose(decomposed_matrix, op.matrix, atol=tol, rtol=0)

    def test_isingzz_decomposition(self, tol):
        """Tests that the decomposition of the IsingZZ gate is correct"""
        param = 0.1234
        op = qml.IsingZZ(param, wires=[3, 2])
        res = op.decompose()

        assert len(res) == 3

        assert res[0].wires == Wires([3, 2])
        assert res[1].wires == Wires([2])
        assert res[2].wires == Wires([3, 2])

        assert res[0].name == "CNOT"
        assert res[1].name == "RZ"
        assert res[2].name == "CNOT"

        mats = []
        for i in reversed(res):
            if i.wires == Wires([2]):
                # RZ gate
                mats.append(np.kron(np.eye(2), i.matrix))
            else:
                mats.append(i.matrix)

        decomposed_matrix = np.linalg.multi_dot(mats)

        assert np.allclose(decomposed_matrix, op.matrix, atol=tol, rtol=0)

    @pytest.mark.parametrize("phi", [-0.1, 0.2, 0.5])
    @pytest.mark.parametrize("cphase_op", [qml.ControlledPhaseShift, qml.CPhase])
    def test_controlled_phase_shift_decomp(self, phi, cphase_op):
        """Tests that the ControlledPhaseShift and CPhase operation
        calculates the correct decomposition"""
        op = cphase_op(phi, wires=[0, 2])
        decomp = op.decompose()

        mats = []
        for i in reversed(decomp):
            if i.wires.tolist() == [0]:
                mats.append(np.kron(i.matrix, np.eye(4)))
            elif i.wires.tolist() == [1]:
                mats.append(np.kron(np.eye(2), np.kron(i.matrix, np.eye(2))))
            elif i.wires.tolist() == [2]:
                mats.append(np.kron(np.eye(4), i.matrix))
            elif isinstance(i, qml.CNOT) and i.wires.tolist() == [0, 1]:
                mats.append(np.kron(i.matrix, np.eye(2)))
            elif isinstance(i, qml.CNOT) and i.wires.tolist() == [0, 2]:
                mats.append(
                    np.array(
                        [
                            [1, 0, 0, 0, 0, 0, 0, 0],
                            [0, 1, 0, 0, 0, 0, 0, 0],
                            [0, 0, 1, 0, 0, 0, 0, 0],
                            [0, 0, 0, 1, 0, 0, 0, 0],
                            [0, 0, 0, 0, 0, 1, 0, 0],
                            [0, 0, 0, 0, 1, 0, 0, 0],
                            [0, 0, 0, 0, 0, 0, 0, 1],
                            [0, 0, 0, 0, 0, 0, 1, 0],
                        ]
                    )
                )

        decomposed_matrix = np.linalg.multi_dot(mats)
        lam = np.exp(1j * phi)
        exp = np.array(
            [
                [1, 0, 0, 0, 0, 0, 0, 0],
                [0, 1, 0, 0, 0, 0, 0, 0],
                [0, 0, 1, 0, 0, 0, 0, 0],
                [0, 0, 0, 1, 0, 0, 0, 0],
                [0, 0, 0, 0, 1, 0, 0, 0],
                [0, 0, 0, 0, 0, lam, 0, 0],
                [0, 0, 0, 0, 0, 0, 1, 0],
                [0, 0, 0, 0, 0, 0, 0, lam],
            ]
        )

        assert np.allclose(decomposed_matrix, exp)


class TestCorrectness:
    def test_phase_shift(self, tol):
        """Test phase shift is correct"""

        # test identity for theta=0
        assert np.allclose(qml.PhaseShift._matrix(0), np.identity(2), atol=tol, rtol=0)
        assert np.allclose(qml.U1._matrix(0), np.identity(2), atol=tol, rtol=0)

        # test arbitrary phase shift
        phi = 0.5432
        expected = np.array([[1, 0], [0, np.exp(1j * phi)]])
        assert np.allclose(qml.PhaseShift._matrix(phi), expected, atol=tol, rtol=0)
        assert np.allclose(qml.U1._matrix(phi), expected, atol=tol, rtol=0)

    def test_rx(self, tol):
        """Test x rotation is correct"""

        # test identity for theta=0
        assert np.allclose(qml.RX._matrix(0), np.identity(2), atol=tol, rtol=0)

        # test identity for theta=pi/2
        expected = np.array([[1, -1j], [-1j, 1]]) / np.sqrt(2)
        assert np.allclose(qml.RX._matrix(np.pi / 2), expected, atol=tol, rtol=0)

        # test identity for theta=pi
        expected = -1j * np.array([[0, 1], [1, 0]])
        assert np.allclose(qml.RX._matrix(np.pi), expected, atol=tol, rtol=0)

    def test_ry(self, tol):
        """Test y rotation is correct"""

        # test identity for theta=0
        assert np.allclose(qml.RY._matrix(0), np.identity(2), atol=tol, rtol=0)

        # test identity for theta=pi/2
        expected = np.array([[1, -1], [1, 1]]) / np.sqrt(2)
        assert np.allclose(qml.RY._matrix(np.pi / 2), expected, atol=tol, rtol=0)

        # test identity for theta=pi
        expected = np.array([[0, -1], [1, 0]])
        assert np.allclose(qml.RY._matrix(np.pi), expected, atol=tol, rtol=0)

    def test_rz(self, tol):
        """Test z rotation is correct"""

        # test identity for theta=0
        assert np.allclose(qml.RZ._matrix(0), np.identity(2), atol=tol, rtol=0)

        # test identity for theta=pi/2
        expected = np.diag(np.exp([-1j * np.pi / 4, 1j * np.pi / 4]))
        assert np.allclose(qml.RZ._matrix(np.pi / 2), expected, atol=tol, rtol=0)

        # test identity for theta=pi
        assert np.allclose(qml.RZ._matrix(np.pi), -1j * Z, atol=tol, rtol=0)

    def test_isingxx(self, tol):
        """Test that the IsingXX operation is correct"""
        assert np.allclose(qml.IsingXX._matrix(0), np.identity(4), atol=tol, rtol=0)

        def get_expected(theta):
            expected = np.array(np.diag([np.cos(theta / 2)] * 4), dtype=np.complex128)
            sin_coeff = -1j * np.sin(theta / 2)
            expected[3, 0] = sin_coeff
            expected[2, 1] = sin_coeff
            expected[1, 2] = sin_coeff
            expected[0, 3] = sin_coeff
            return expected

        param = np.pi / 2
        assert np.allclose(qml.IsingXX._matrix(param), get_expected(param), atol=tol, rtol=0)

        param = np.pi
        assert np.allclose(qml.IsingXX._matrix(param), get_expected(param), atol=tol, rtol=0)

    def test_isingzz(self, tol):
        """Test that the IsingZZ operation is correct"""
        assert np.allclose(qml.IsingZZ._matrix(0), np.identity(4), atol=tol, rtol=0)
        assert np.allclose(qml.IsingZZ._eigvals(0), np.diagonal(np.identity(4)), atol=tol, rtol=0)

        def get_expected(theta):
            neg_imag = np.exp(-1j * theta / 2)
            plus_imag = np.exp(1j * theta / 2)
            expected = np.array(
                np.diag([neg_imag, plus_imag, plus_imag, neg_imag]), dtype=np.complex128
            )
            return expected

        param = np.pi / 2
        assert np.allclose(qml.IsingZZ._matrix(param), get_expected(param), atol=tol, rtol=0)
        assert np.allclose(
            qml.IsingZZ._eigvals(param), np.diagonal(get_expected(param)), atol=tol, rtol=0
        )

        param = np.pi
        assert np.allclose(qml.IsingZZ._matrix(param), get_expected(param), atol=tol, rtol=0)
        assert np.allclose(
            qml.IsingZZ._eigvals(param), np.diagonal(get_expected(param)), atol=tol, rtol=0
        )

    def test_isingzz_matrix_tf(self, tol):
        """Tests the matrix representation for IsingZZ for tensorflow, since the method contains
        different logic for this framework"""
        tf = pytest.importorskip("tensorflow")

        def get_expected(theta):
            neg_imag = np.exp(-1j * theta / 2)
            plus_imag = np.exp(1j * theta / 2)
            expected = np.array(
                np.diag([neg_imag, plus_imag, plus_imag, neg_imag]), dtype=np.complex128
            )
            return expected

        param = tf.Variable(np.pi)
        assert np.allclose(qml.IsingZZ._matrix(param), get_expected(np.pi), atol=tol, rtol=0)

    def test_Rot(self, tol):
        """Test arbitrary single qubit rotation is correct"""

        # test identity for phi,theta,omega=0
        assert np.allclose(qml.Rot._matrix(0, 0, 0), np.identity(2), atol=tol, rtol=0)

        # expected result
        def arbitrary_rotation(x, y, z):
            """arbitrary single qubit rotation"""
            c = np.cos(y / 2)
            s = np.sin(y / 2)
            return np.array(
                [
                    [np.exp(-0.5j * (x + z)) * c, -np.exp(0.5j * (x - z)) * s],
                    [np.exp(-0.5j * (x - z)) * s, np.exp(0.5j * (x + z)) * c],
                ]
            )

        a, b, c = 0.432, -0.152, 0.9234
        assert np.allclose(qml.Rot._matrix(a, b, c), arbitrary_rotation(a, b, c), atol=tol, rtol=0)

    def test_CRx(self, tol):
        """Test controlled x rotation is correct"""

        # test identity for theta=0
        assert np.allclose(qml.CRX._matrix(0), np.identity(4), atol=tol, rtol=0)

        # test identity for theta=pi/2
        expected = np.array(
            [
                [1, 0, 0, 0],
                [0, 1, 0, 0],
                [0, 0, 1 / np.sqrt(2), -1j / np.sqrt(2)],
                [0, 0, -1j / np.sqrt(2), 1 / np.sqrt(2)],
            ]
        )
        assert np.allclose(qml.CRX._matrix(np.pi / 2), expected, atol=tol, rtol=0)

        # test identity for theta=pi
        expected = np.array([[1, 0, 0, 0], [0, 1, 0, 0], [0, 0, 0, -1j], [0, 0, -1j, 0]])
        assert np.allclose(qml.CRX._matrix(np.pi), expected, atol=tol, rtol=0)

    def test_CRY(self, tol):
        """Test controlled y rotation is correct"""

        # test identity for theta=0
        assert np.allclose(qml.CRY._matrix(0), np.identity(4), atol=tol, rtol=0)

        # test identity for theta=pi/2
        expected = np.array(
            [
                [1, 0, 0, 0],
                [0, 1, 0, 0],
                [0, 0, 1 / np.sqrt(2), -1 / np.sqrt(2)],
                [0, 0, 1 / np.sqrt(2), 1 / np.sqrt(2)],
            ]
        )
        assert np.allclose(qml.CRY._matrix(np.pi / 2), expected, atol=tol, rtol=0)

        # test identity for theta=pi
        expected = np.array([[1, 0, 0, 0], [0, 1, 0, 0], [0, 0, 0, -1], [0, 0, 1, 0]])
        assert np.allclose(qml.CRY._matrix(np.pi), expected, atol=tol, rtol=0)

    def test_CRZ(self, tol):
        """Test controlled z rotation is correct"""

        # test identity for theta=0
        assert np.allclose(qml.CRZ._matrix(0), np.identity(4), atol=tol, rtol=0)

        # test identity for theta=pi/2
        expected = np.array(
            [
                [1, 0, 0, 0],
                [0, 1, 0, 0],
                [0, 0, np.exp(-1j * np.pi / 4), 0],
                [0, 0, 0, np.exp(1j * np.pi / 4)],
            ]
        )
        assert np.allclose(qml.CRZ._matrix(np.pi / 2), expected, atol=tol, rtol=0)

        # test identity for theta=pi
        expected = np.array([[1, 0, 0, 0], [0, 1, 0, 0], [0, 0, -1j, 0], [0, 0, 0, 1j]])
        assert np.allclose(qml.CRZ._matrix(np.pi), expected, atol=tol, rtol=0)

    def test_CRot(self, tol):
        """Test controlled arbitrary rotation is correct"""

        # test identity for phi,theta,omega=0
        assert np.allclose(qml.CRot._matrix(0, 0, 0), np.identity(4), atol=tol, rtol=0)

        # test identity for phi,theta,omega=pi
        expected = np.array([[1, 0, 0, 0], [0, 1, 0, 0], [0, 0, 0, -1], [0, 0, 1, 0]])
        assert np.allclose(qml.CRot._matrix(np.pi, np.pi, np.pi), expected, atol=tol, rtol=0)

        def arbitrary_Crotation(x, y, z):
            """controlled arbitrary single qubit rotation"""
            c = np.cos(y / 2)
            s = np.sin(y / 2)
            return np.array(
                [
                    [1, 0, 0, 0],
                    [0, 1, 0, 0],
                    [0, 0, np.exp(-0.5j * (x + z)) * c, -np.exp(0.5j * (x - z)) * s],
                    [0, 0, np.exp(-0.5j * (x - z)) * s, np.exp(0.5j * (x + z)) * c],
                ]
            )

        a, b, c = 0.432, -0.152, 0.9234
        assert np.allclose(
            qml.CRot._matrix(a, b, c), arbitrary_Crotation(a, b, c), atol=tol, rtol=0
        )

    def test_U2_gate(self, tol):
        """Test U2 gate matrix matches the documentation"""
        phi = 0.432
        lam = -0.12
        res = qml.U2._matrix(phi, lam)
        expected = np.array(
            [[1, -np.exp(1j * lam)], [np.exp(1j * phi), np.exp(1j * (phi + lam))]]
        ) / np.sqrt(2)
        assert np.allclose(res, expected, atol=tol, rtol=0)

    def test_U3_gate(self, tol):
        """Test U3 gate matrix matches the documentation"""
        theta = 0.65
        phi = 0.432
        lam = -0.12

        res = qml.U3._matrix(theta, phi, lam)
        expected = np.array(
            [
                [np.cos(theta / 2), -np.exp(1j * lam) * np.sin(theta / 2)],
                [
                    np.exp(1j * phi) * np.sin(theta / 2),
                    np.exp(1j * (phi + lam)) * np.cos(theta / 2),
                ],
            ]
        )

        assert np.allclose(res, expected, atol=tol, rtol=0)

    @pytest.mark.parametrize("phi", [-0.1, 0.2, 0.5])
    @pytest.mark.parametrize("cphase_op", [qml.ControlledPhaseShift, qml.CPhase])
    def test_controlled_phase_shift_matrix_and_eigvals(self, phi, cphase_op):
        """Tests that the ControlledPhaseShift and CPhase operation calculates the correct matrix and
        eigenvalues"""
        op = cphase_op(phi, wires=[0, 1])
        res = op.matrix
        exp = ControlledPhaseShift(phi)
        assert np.allclose(res, exp)

        res = op.eigvals
        assert np.allclose(res, np.diag(exp))


class TestGrad:

    device_methods = [
        ["default.qubit", "finite-diff"],
        ["default.qubit", "parameter-shift"],
        ["default.qubit", "backprop"],
        ["default.qubit", "adjoint"],
    ]

    phis = [0.1, 0.2, 0.3]

    configuration = []

    for phi in phis:
        for device, method in device_methods:
            configuration.append([device, method, npp.array(phi, requires_grad=True)])

    @pytest.mark.parametrize("dev_name,diff_method,phi", configuration)
    def test_isingxx_autograd_grad(self, tol, dev_name, diff_method, phi):
        """Test the gradient for the gate IsingXX."""
        dev = qml.device(dev_name, wires=2)

        psi_0 = 0.1
        psi_1 = 0.2
        psi_2 = 0.3
        psi_3 = 0.4

        init_state = npp.array([psi_0, psi_1, psi_2, psi_3], requires_grad=False)
        norm = np.linalg.norm(init_state)
        init_state /= norm

        @qml.qnode(dev, diff_method=diff_method, interface="autograd")
        def circuit(phi):
            qml.QubitStateVector(init_state, wires=[0, 1])
            qml.IsingXX(phi, wires=[0, 1])
            return qml.expval(qml.PauliZ(0))

        expected = (
            0.5
            * (1 / norm**2)
            * (
                -np.sin(phi) * (psi_0**2 + psi_1**2 - psi_2**2 - psi_3**2)
                + 2
                * np.sin(phi / 2)
                * np.cos(phi / 2)
                * (-(psi_0**2) - psi_1**2 + psi_2**2 + psi_3**2)
            )
        )

        res = qml.grad(circuit)(phi)
        assert np.allclose(res, expected, atol=tol, rtol=0)

    @pytest.mark.parametrize("dev_name,diff_method,phi", configuration)
    def test_isingyy_autograd_grad(self, tol, dev_name, diff_method, phi):
        """Test the gradient for the gate IsingYY."""
        dev = qml.device(dev_name, wires=2)

        psi_0 = 0.1
        psi_1 = 0.2
        psi_2 = 0.3
        psi_3 = 0.4

        init_state = npp.array([psi_0, psi_1, psi_2, psi_3], requires_grad=False)
        norm = np.linalg.norm(init_state)
        init_state /= norm

        @qml.qnode(dev, diff_method=diff_method, interface="autograd")
        def circuit(phi):
            qml.QubitStateVector(init_state, wires=[0, 1])
            qml.IsingYY(phi, wires=[0, 1])
            return qml.expval(qml.PauliZ(0))

        expected = (
            0.5
            * (1 / norm**2)
            * (
                -np.sin(phi) * (psi_0**2 + psi_1**2 - psi_2**2 - psi_3**2)
                + 2
                * np.sin(phi / 2)
                * np.cos(phi / 2)
                * (-(psi_0**2) - psi_1**2 + psi_2**2 + psi_3**2)
            )
        )

        res = qml.grad(circuit)(phi)
        assert np.allclose(res, expected, atol=tol, rtol=0)

    @pytest.mark.parametrize("dev_name,diff_method,phi", configuration)
    def test_isingzz_autograd_grad(self, tol, dev_name, diff_method, phi):
        """Test the gradient for the gate IsingZZ."""
        dev = qml.device(dev_name, wires=2)

        psi_0 = 0.1
        psi_1 = 0.2
        psi_2 = 0.3
        psi_3 = 0.4

        init_state = npp.array([psi_0, psi_1, psi_2, psi_3], requires_grad=False)
        norm = np.linalg.norm(init_state)
        init_state /= norm

        @qml.qnode(dev, diff_method=diff_method, interface="autograd")
        def circuit(phi):
            qml.QubitStateVector(init_state, wires=[0, 1])
            qml.IsingZZ(phi, wires=[0, 1])
            return qml.expval(qml.PauliX(0))

        phi = npp.array(0.1, requires_grad=True)

        expected = (1 / norm**2) * (-2 * (psi_0 * psi_2 + psi_1 * psi_3) * np.sin(phi))

        res = qml.grad(circuit)(phi)
        assert np.allclose(res, expected, atol=tol, rtol=0)

    @pytest.mark.parametrize("dev_name,diff_method,phi", configuration)
    def test_isingxx_jax_grad(self, tol, dev_name, diff_method, phi):
        """Test the gradient for the gate IsingXX."""

        if diff_method in {"finite-diff"}:
            pytest.skip("Test does not support finite-diff")

        if diff_method in {"parameter-shift"}:
            pytest.skip("Test does not support parameter-shift")

        jax = pytest.importorskip("jax")
        jnp = pytest.importorskip("jax.numpy")

        dev = qml.device(dev_name, wires=2)

        psi_0 = 0.1
        psi_1 = 0.2
        psi_2 = 0.3
        psi_3 = 0.4

        init_state = jnp.array([psi_0, psi_1, psi_2, psi_3])
        norm = jnp.linalg.norm(init_state)
        init_state = init_state / norm

        @qml.qnode(dev, diff_method=diff_method, interface="jax")
        def circuit(phi):
            qml.QubitStateVector(init_state, wires=[0, 1])
            qml.IsingXX(phi, wires=[0, 1])
            return qml.expval(qml.PauliZ(0))

        phi = jnp.array(0.1)

        expected = (
            0.5
            * (1 / norm**2)
            * (
                -np.sin(phi) * (psi_0**2 + psi_1**2 - psi_2**2 - psi_3**2)
                + 2
                * np.sin(phi / 2)
                * np.cos(phi / 2)
                * (-(psi_0**2) - psi_1**2 + psi_2**2 + psi_3**2)
            )
        )

        res = jax.grad(circuit, argnums=0)(phi)
        assert np.allclose(res, expected, atol=tol, rtol=0)

    @pytest.mark.parametrize("dev_name,diff_method,phi", configuration)
    def test_isingyy_jax_grad(self, tol, dev_name, diff_method, phi):
        """Test the gradient for the gate IsingYY."""

        if diff_method in {"finite-diff"}:
            pytest.skip("Test does not support finite-diff")

        if diff_method in {"parameter-shift"}:
            pytest.skip("Test does not support parameter-shift")

        jax = pytest.importorskip("jax")
        jnp = pytest.importorskip("jax.numpy")

        dev = qml.device(dev_name, wires=2)

        psi_0 = 0.1
        psi_1 = 0.2
        psi_2 = 0.3
        psi_3 = 0.4

        init_state = jnp.array([psi_0, psi_1, psi_2, psi_3])
        norm = jnp.linalg.norm(init_state)
        init_state = init_state / norm

        @qml.qnode(dev, diff_method=diff_method, interface="jax")
        def circuit(phi):
            qml.QubitStateVector(init_state, wires=[0, 1])
            qml.IsingYY(phi, wires=[0, 1])
            return qml.expval(qml.PauliZ(0))

        phi = jnp.array(0.1)

        expected = (
            0.5
            * (1 / norm**2)
            * (
                -np.sin(phi) * (psi_0**2 + psi_1**2 - psi_2**2 - psi_3**2)
                + 2
                * np.sin(phi / 2)
                * np.cos(phi / 2)
                * (-(psi_0**2) - psi_1**2 + psi_2**2 + psi_3**2)
            )
        )

        res = jax.grad(circuit, argnums=0)(phi)
        assert np.allclose(res, expected, atol=tol, rtol=0)

    @pytest.mark.parametrize("dev_name,diff_method,phi", configuration)
    def test_isingzz_jax_grad(self, tol, dev_name, diff_method, phi):
        """Test the gradient for the gate IsingZZ."""

        if diff_method in {"finite-diff"}:
            pytest.skip("Test does not support finite-diff")

        if diff_method in {"parameter-shift"}:
            pytest.skip("Test does not support parameter-shift")

        jax = pytest.importorskip("jax")
        jnp = pytest.importorskip("jax.numpy")

        dev = qml.device(dev_name, wires=2)

        psi_0 = 0.1
        psi_1 = 0.2
        psi_2 = 0.3
        psi_3 = 0.4

        init_state = jnp.array([psi_0, psi_1, psi_2, psi_3])
        norm = jnp.linalg.norm(init_state)
        init_state = init_state / norm

        @qml.qnode(dev, diff_method=diff_method, interface="jax")
        def circuit(phi):
            qml.QubitStateVector(init_state, wires=[0, 1])
            qml.IsingZZ(phi, wires=[0, 1])
            return qml.expval(qml.PauliX(0))

        phi = jnp.array(0.1)

        expected = (1 / norm**2) * (-2 * (psi_0 * psi_2 + psi_1 * psi_3) * np.sin(phi))

        res = jax.grad(circuit, argnums=0)(phi)
        assert np.allclose(res, expected, atol=tol, rtol=0)

    @pytest.mark.parametrize("dev_name,diff_method,phi", configuration)
    def test_isingxx_tf_grad(self, tol, dev_name, diff_method, phi):
        """Test the gradient for the gate IsingXX."""
        tf = pytest.importorskip("tensorflow", minversion="2.1")

        dev = qml.device(dev_name, wires=2)

        psi_0 = tf.Variable(0.1, dtype=tf.complex128)
        psi_1 = tf.Variable(0.2, dtype=tf.complex128)
        psi_2 = tf.Variable(0.3, dtype=tf.complex128)
        psi_3 = tf.Variable(0.4, dtype=tf.complex128)

        init_state = tf.Variable([psi_0, psi_1, psi_2, psi_3], dtype=tf.complex128)
        norm = tf.norm(init_state)
        init_state = init_state / norm

        @qml.qnode(dev, interface="tf", diff_method=diff_method)
        def circuit(phi):
            qml.QubitStateVector(init_state, wires=[0, 1])
            qml.IsingXX(phi, wires=[0, 1])
            return qml.expval(qml.PauliZ(0))

        phi = tf.Variable(0.1, dtype=tf.complex128)

        expected = (
            0.5
            * (1 / norm**2)
            * (
                -tf.sin(phi) * (psi_0**2 + psi_1**2 - psi_2**2 - psi_3**2)
                + 2
                * tf.sin(phi / 2)
                * tf.cos(phi / 2)
                * (-(psi_0**2) - psi_1**2 + psi_2**2 + psi_3**2)
            )
        )

        with tf.GradientTape() as tape:
            result = circuit(phi)
        res = tape.gradient(result, phi)
        assert np.allclose(res, expected, atol=tol, rtol=0)

    @pytest.mark.parametrize("dev_name,diff_method,phi", configuration)
    def test_isingyy_tf_grad(self, tol, dev_name, diff_method, phi):
        """Test the gradient for the gate IsingYY."""
        tf = pytest.importorskip("tensorflow", minversion="2.1")

        dev = qml.device(dev_name, wires=2)

        psi_0 = tf.Variable(0.1, dtype=tf.complex128)
        psi_1 = tf.Variable(0.2, dtype=tf.complex128)
        psi_2 = tf.Variable(0.3, dtype=tf.complex128)
        psi_3 = tf.Variable(0.4, dtype=tf.complex128)

        init_state = tf.Variable([psi_0, psi_1, psi_2, psi_3], dtype=tf.complex128)
        norm = tf.norm(init_state)
        init_state = init_state / norm

        @qml.qnode(dev, interface="tf", diff_method=diff_method)
        def circuit(phi):
            qml.QubitStateVector(init_state, wires=[0, 1])
            qml.IsingYY(phi, wires=[0, 1])
            return qml.expval(qml.PauliZ(0))

        phi = tf.Variable(0.1, dtype=tf.complex128)

        expected = (
            0.5
            * (1 / norm**2)
            * (
                -tf.sin(phi) * (psi_0**2 + psi_1**2 - psi_2**2 - psi_3**2)
                + 2
                * tf.sin(phi / 2)
                * tf.cos(phi / 2)
                * (-(psi_0**2) - psi_1**2 + psi_2**2 + psi_3**2)
            )
        )

        with tf.GradientTape() as tape:
            result = circuit(phi)
        res = tape.gradient(result, phi)
        assert np.allclose(res, expected, atol=tol, rtol=0)

    @pytest.mark.parametrize("dev_name,diff_method,phi", configuration)
    def test_isingzz_tf_grad(self, tol, dev_name, diff_method, phi):
        """Test the gradient for the gate IsingZZ."""
        tf = pytest.importorskip("tensorflow", minversion="2.1")

        dev = qml.device(dev_name, wires=2)

        psi_0 = tf.Variable(0.1, dtype=tf.complex128)
        psi_1 = tf.Variable(0.2, dtype=tf.complex128)
        psi_2 = tf.Variable(0.3, dtype=tf.complex128)
        psi_3 = tf.Variable(0.4, dtype=tf.complex128)

        init_state = tf.Variable([psi_0, psi_1, psi_2, psi_3], dtype=tf.complex128)
        norm = tf.norm(init_state)
        init_state = init_state / norm

        @qml.qnode(dev, interface="tf", diff_method=diff_method)
        def circuit(phi):
            qml.QubitStateVector(init_state, wires=[0, 1])
            qml.IsingZZ(phi, wires=[0, 1])
            return qml.expval(qml.PauliX(0))

        phi = tf.Variable(0.1, dtype=tf.complex128)

        expected = (1 / norm**2) * (-2 * (psi_0 * psi_2 + psi_1 * psi_3) * np.sin(phi))

        with tf.GradientTape() as tape:
            result = circuit(phi)
        res = tape.gradient(result, phi)
        assert np.allclose(res, expected, atol=tol, rtol=0)

    @pytest.mark.parametrize("par", np.linspace(0, 2 * np.pi, 3))
    def test_qnode_with_rx_and_state_jacobian_jax(self, par, tol):
        """Test the jacobian of a complex valued QNode that contains a rotation
        using the JAX interface."""
        jax = pytest.importorskip("jax")

        dev = qml.device("default.qubit", wires=1)

        @qml.qnode(dev, diff_method="backprop", interface="jax")
        def test(x):
            qml.RX(x, wires=[0])
            return qml.state()

        res = jax.jacobian(test, holomorphic=True)(par + 0j)
        expected = -1 / 2 * np.sin(par / 2), -1 / 2 * 1j * np.cos(par / 2)
        assert np.allclose(res, expected, atol=tol, rtol=0)


PAULI_ROT_PARAMETRIC_MATRIX_TEST_DATA = [
    (
        "XY",
        lambda theta: np.array(
            [
                [np.cos(theta / 2), 0, 0, -np.sin(theta / 2)],
                [0, np.cos(theta / 2), np.sin(theta / 2), 0],
                [0, -np.sin(theta / 2), np.cos(theta / 2), 0],
                [np.sin(theta / 2), 0, 0, np.cos(theta / 2)],
            ],
            dtype=complex,
        ),
    ),
    (
        "ZZ",
        lambda theta: np.diag(
            [
                np.exp(-1j * theta / 2),
                np.exp(1j * theta / 2),
                np.exp(1j * theta / 2),
                np.exp(-1j * theta / 2),
            ],
        ),
    ),
    (
        "XI",
        lambda theta: np.array(
            [
                [np.cos(theta / 2), 0, -1j * np.sin(theta / 2), 0],
                [0, np.cos(theta / 2), 0, -1j * np.sin(theta / 2)],
                [-1j * np.sin(theta / 2), 0, np.cos(theta / 2), 0],
                [0, -1j * np.sin(theta / 2), 0, np.cos(theta / 2)],
            ],
        ),
    ),
    ("X", qml.RX._matrix),
    ("Y", qml.RY._matrix),
    ("Z", qml.RZ._matrix),
]

PAULI_ROT_MATRIX_TEST_DATA = [
    (
        np.pi,
        "XIZ",
        np.array(
            [
                [0, 0, 0, 0, -1j, 0, 0, 0],
                [0, 0, 0, 0, 0, 1j, 0, 0],
                [0, 0, 0, 0, 0, 0, -1j, 0],
                [0, 0, 0, 0, 0, 0, 0, 1j],
                [-1j, 0, 0, 0, 0, 0, 0, 0],
                [0, 1j, 0, 0, 0, 0, 0, 0],
                [0, 0, -1j, 0, 0, 0, 0, 0],
                [0, 0, 0, 1j, 0, 0, 0, 0],
            ]
        ),
    ),
    (
        np.pi / 3,
        "XYZ",
        np.array(
            [
                [np.sqrt(3) / 2, 0, 0, 0, 0, 0, -(1 / 2), 0],
                [0, np.sqrt(3) / 2, 0, 0, 0, 0, 0, 1 / 2],
                [0, 0, np.sqrt(3) / 2, 0, 1 / 2, 0, 0, 0],
                [0, 0, 0, np.sqrt(3) / 2, 0, -(1 / 2), 0, 0],
                [0, 0, -(1 / 2), 0, np.sqrt(3) / 2, 0, 0, 0],
                [0, 0, 0, 1 / 2, 0, np.sqrt(3) / 2, 0, 0],
                [1 / 2, 0, 0, 0, 0, 0, np.sqrt(3) / 2, 0],
                [0, -(1 / 2), 0, 0, 0, 0, 0, np.sqrt(3) / 2],
            ]
        ),
    ),
]


class TestPauliRot:
    """Test the PauliRot operation."""

    @pytest.mark.parametrize("theta", np.linspace(0, 2 * np.pi, 7))
    @pytest.mark.parametrize(
        "pauli_word,expected_matrix",
        PAULI_ROT_PARAMETRIC_MATRIX_TEST_DATA,
    )
    def test_PauliRot_matrix_parametric(self, theta, pauli_word, expected_matrix, tol):
        """Test parametrically that the PauliRot matrix is correct."""

        res = qml.PauliRot._matrix(theta, pauli_word)
        expected = expected_matrix(theta)

        assert np.allclose(res, expected, atol=tol, rtol=0)

    @pytest.mark.parametrize(
        "theta,pauli_word,expected_matrix",
        PAULI_ROT_MATRIX_TEST_DATA,
    )
    def test_PauliRot_matrix(self, theta, pauli_word, expected_matrix, tol):
        """Test non-parametrically that the PauliRot matrix is correct."""

        res = qml.PauliRot._matrix(theta, pauli_word)
        expected = expected_matrix

        assert np.allclose(res, expected, atol=tol, rtol=0)

    @pytest.mark.parametrize(
        "theta,pauli_word,compressed_pauli_word,wires,compressed_wires",
        [
            (np.pi, "XIZ", "XZ", [0, 1, 2], [0, 2]),
            (np.pi / 3, "XIYIZI", "XYZ", [0, 1, 2, 3, 4, 5], [0, 2, 4]),
            (np.pi / 7, "IXI", "X", [0, 1, 2], [1]),
            (np.pi / 9, "IIIIIZI", "Z", [0, 1, 2, 3, 4, 5, 6], [5]),
            (np.pi / 11, "XYZIII", "XYZ", [0, 1, 2, 3, 4, 5], [0, 1, 2]),
            (np.pi / 11, "IIIXYZ", "XYZ", [0, 1, 2, 3, 4, 5], [3, 4, 5]),
        ],
    )
    def test_PauliRot_matrix_identity(
        self, theta, pauli_word, compressed_pauli_word, wires, compressed_wires, tol
    ):
        """Test PauliRot matrix correctly accounts for identities."""

        res = qml.PauliRot._matrix(theta, pauli_word)
        expected = qml.utils.expand(
            qml.PauliRot._matrix(theta, compressed_pauli_word), compressed_wires, wires
        )

        assert np.allclose(res, expected, atol=tol, rtol=0)

    def test_PauliRot_wire_as_int(self):
        """Test that passing a single wire as an integer works."""

        theta = 0.4
        op = qml.PauliRot(theta, "Z", wires=0)
        decomp_ops = op.decompose()

        assert np.allclose(op.eigvals, np.array([np.exp(-1j * theta / 2), np.exp(1j * theta / 2)]))
        assert np.allclose(op.matrix, np.diag([np.exp(-1j * theta / 2), np.exp(1j * theta / 2)]))

        assert len(decomp_ops) == 1

        assert decomp_ops[0].name == "MultiRZ"

        assert decomp_ops[0].wires == Wires([0])
        assert decomp_ops[0].data[0] == theta

    def test_PauliRot_all_Identity(self):
        """Test handling of the all-identity Pauli."""

        theta = 0.4
        op = qml.PauliRot(theta, "II", wires=[0, 1])
        decomp_ops = op.decompose()

        assert np.allclose(op.eigvals, np.exp(-1j * theta / 2) * np.ones(4))
        assert np.allclose(op.matrix / op.matrix[0, 0], np.eye(4))

        assert len(decomp_ops) == 0

    def test_PauliRot_decomposition_Identity(self):
        """Test that decomposing the all-identity Pauli has no effect."""

        theta = 0.4
        op = qml.PauliRot(theta, "II", wires=[0, 1])
        decomp_ops = op.decompose()

        assert len(decomp_ops) == 0

    def test_PauliRot_decomposition_ZZ(self):
        """Test that the decomposition for a ZZ rotation is correct."""

        theta = 0.4
        op = qml.PauliRot(theta, "ZZ", wires=[0, 1])
        decomp_ops = op.decompose()

        assert len(decomp_ops) == 1

        assert decomp_ops[0].name == "MultiRZ"

        assert decomp_ops[0].wires == Wires([0, 1])
        assert decomp_ops[0].data[0] == theta

    def test_PauliRot_decomposition_XY(self):
        """Test that the decomposition for a XY rotation is correct."""

        theta = 0.4
        op = qml.PauliRot(theta, "XY", wires=[0, 1])
        decomp_ops = op.decompose()

        assert len(decomp_ops) == 5

        assert decomp_ops[0].name == "Hadamard"
        assert decomp_ops[0].wires == Wires([0])

        assert decomp_ops[1].name == "RX"

        assert decomp_ops[1].wires == Wires([1])
        assert decomp_ops[1].data[0] == np.pi / 2

        assert decomp_ops[2].name == "MultiRZ"
        assert decomp_ops[2].wires == Wires([0, 1])
        assert decomp_ops[2].data[0] == theta

        assert decomp_ops[3].name == "Hadamard"
        assert decomp_ops[3].wires == Wires([0])

        assert decomp_ops[4].name == "RX"

        assert decomp_ops[4].wires == Wires([1])
        assert decomp_ops[4].data[0] == -np.pi / 2

    def test_PauliRot_decomposition_XIYZ(self):
        """Test that the decomposition for a XIYZ rotation is correct."""

        theta = 0.4
        op = qml.PauliRot(theta, "XIYZ", wires=[0, 1, 2, 3])
        decomp_ops = op.decompose()

        assert len(decomp_ops) == 5

        assert decomp_ops[0].name == "Hadamard"
        assert decomp_ops[0].wires == Wires([0])

        assert decomp_ops[1].name == "RX"

        assert decomp_ops[1].wires == Wires([2])
        assert decomp_ops[1].data[0] == np.pi / 2

        assert decomp_ops[2].name == "MultiRZ"
        assert decomp_ops[2].wires == Wires([0, 2, 3])
        assert decomp_ops[2].data[0] == theta

        assert decomp_ops[3].name == "Hadamard"
        assert decomp_ops[3].wires == Wires([0])

        assert decomp_ops[4].name == "RX"

        assert decomp_ops[4].wires == Wires([2])
        assert decomp_ops[4].data[0] == -np.pi / 2

    @pytest.mark.parametrize("angle", npp.linspace(0, 2 * np.pi, 7, requires_grad=True))
    @pytest.mark.parametrize("pauli_word", ["XX", "YY", "ZZ"])
    def test_differentiability(self, angle, pauli_word, tol):
        """Test that differentiation of PauliRot works."""

        dev = qml.device("default.qubit", wires=2)

        @qml.qnode(dev)
        def circuit(theta):
            qml.PauliRot(theta, pauli_word, wires=[0, 1])

            return qml.expval(qml.PauliZ(0))

        res = circuit(angle)
        gradient = np.squeeze(qml.grad(circuit)(angle))

        assert gradient == pytest.approx(
            0.5 * (circuit(angle + np.pi / 2) - circuit(angle - np.pi / 2)), abs=tol
        )

    @pytest.mark.parametrize("angle", npp.linspace(0, 2 * np.pi, 7, requires_grad=True))
    def test_decomposition_integration(self, angle, tol):
        """Test that the decompositon of PauliRot yields the same results."""

        dev = qml.device("default.qubit", wires=2)

        @qml.qnode(dev)
        def circuit(theta):
            qml.PauliRot(theta, "XX", wires=[0, 1])

            return qml.expval(qml.PauliZ(0))

        @qml.qnode(dev)
        def decomp_circuit(theta):
            qml.PauliRot.decomposition(theta, "XX", wires=[0, 1])
            return qml.expval(qml.PauliZ(0))

        assert circuit(angle) == pytest.approx(decomp_circuit(angle), abs=tol)
        assert np.squeeze(qml.grad(circuit)(angle)) == pytest.approx(
            np.squeeze(qml.grad(decomp_circuit)(angle)), abs=tol
        )

    def test_matrix_incorrect_pauli_word_error(self):
        """Test that _matrix throws an error if a wrong Pauli word is supplied."""

        with pytest.raises(
            ValueError,
            match='The given Pauli word ".*" contains characters that are not allowed.'
            " Allowed characters are I, X, Y and Z",
        ):
            qml.PauliRot._matrix(0.3, "IXYZV")

    def test_init_incorrect_pauli_word_error(self):
        """Test that __init__ throws an error if a wrong Pauli word is supplied."""

        with pytest.raises(
            ValueError,
            match='The given Pauli word ".*" contains characters that are not allowed.'
            " Allowed characters are I, X, Y and Z",
        ):
            qml.PauliRot(0.3, "IXYZV", wires=[0, 1, 2, 3, 4])

    @pytest.mark.parametrize(
        "pauli_word,wires",
        [
            ("XYZ", [0, 1]),
            ("XYZ", [0, 1, 2, 3]),
        ],
    )
    def test_init_incorrect_pauli_word_length_error(self, pauli_word, wires):
        """Test that __init__ throws an error if a Pauli word of wrong length is supplied."""

        with pytest.raises(
            ValueError,
            match="The given Pauli word has length .*, length .* was expected for wires .*",
        ):
            qml.PauliRot(0.3, pauli_word, wires=wires)

    @pytest.mark.parametrize(
        "pauli_word",
        [
            ("XIZ"),
            ("IIII"),
            ("XIYIZI"),
            ("IXI"),
            ("IIIIIZI"),
            ("XYZIII"),
            ("IIIXYZ"),
        ],
    )
    def test_multirz_generator(self, pauli_word):
        """Test that the generator of the MultiRZ gate is correct."""
        op = qml.PauliRot(0.3, pauli_word, wires=range(len(pauli_word)))
        gen = op.generator

        if pauli_word[0] == "I":
            # this is the identity
            expected_gen = qml.Identity(wires=0)
        else:
            expected_gen = getattr(qml, f"Pauli{pauli_word[0]}")(wires=0)

        for i, pauli in enumerate(pauli_word[1:]):
            i += 1
            if pauli == "I":
                expected_gen = expected_gen @ qml.Identity(wires=i)
            else:
                expected_gen = expected_gen @ getattr(qml, f"Pauli{pauli}")(wires=i)

        expected_gen_mat = expected_gen.matrix

        assert np.allclose(gen[0], expected_gen_mat)
        assert gen[1] == -0.5

    @pytest.mark.gpu
    @pytest.mark.parametrize("theta", np.linspace(0, 2 * np.pi, 7))
    @pytest.mark.parametrize("torch_device", [None, "cuda"])
    def test_pauli_rot_identity_torch(self, torch_device, theta):
        """Test that the PauliRot operation returns the correct matrix when
        providing a gate parameter on the GPU and only specifying the identity
        operation."""
        torch = pytest.importorskip("torch")

        if torch_device == "cuda" and not torch.cuda.is_available():
            pytest.skip("No GPU available")

        x = torch.tensor(theta, device=torch_device)
        mat = qml.PauliRot(x, "I", wires=[0]).matrix

        val = np.cos(-theta / 2) + 1j * np.sin(-theta / 2)
        exp = torch.tensor(np.diag([val, val]), device=torch_device)
        assert torch.allclose(mat, exp)


class TestMultiRZ:
    """Test the MultiRZ operation."""

    @pytest.mark.parametrize("theta", np.linspace(0, 2 * np.pi, 7))
    @pytest.mark.parametrize(
        "wires,expected_matrix",
        [
            ([0], qml.RZ._matrix),
            (
                [0, 1],
                lambda theta: np.diag(
                    np.exp(1j * np.array([-1, 1, 1, -1]) * theta / 2),
                ),
            ),
            (
                [0, 1, 2],
                lambda theta: np.diag(
                    np.exp(1j * np.array([-1, 1, 1, -1, 1, -1, -1, 1]) * theta / 2),
                ),
            ),
        ],
    )
    def test_MultiRZ_matrix_parametric(self, theta, wires, expected_matrix, tol):
        """Test parametrically that the MultiRZ matrix is correct."""

        res = qml.MultiRZ._matrix(theta, len(wires))
        expected = expected_matrix(theta)

        assert np.allclose(res, expected, atol=tol, rtol=0)

    def test_MultiRZ_decomposition_ZZ(self):
        """Test that the decomposition for a ZZ rotation is correct."""

        theta = 0.4
        op = qml.MultiRZ(theta, wires=[0, 1])
        decomp_ops = op.decompose()

        assert decomp_ops[0].name == "CNOT"
        assert decomp_ops[0].wires == Wires([1, 0])

        assert decomp_ops[1].name == "RZ"

        assert decomp_ops[1].wires == Wires([0])
        assert decomp_ops[1].data[0] == theta

        assert decomp_ops[2].name == "CNOT"
        assert decomp_ops[2].wires == Wires([1, 0])

    def test_MultiRZ_decomposition_ZZZ(self):
        """Test that the decomposition for a ZZZ rotation is correct."""

        theta = 0.4
        op = qml.MultiRZ(theta, wires=[0, 2, 3])
        decomp_ops = op.decompose()

        assert decomp_ops[0].name == "CNOT"
        assert decomp_ops[0].wires == Wires([3, 2])

        assert decomp_ops[1].name == "CNOT"
        assert decomp_ops[1].wires == Wires([2, 0])

        assert decomp_ops[2].name == "RZ"

        assert decomp_ops[2].wires == Wires([0])
        assert decomp_ops[2].data[0] == theta

        assert decomp_ops[3].name == "CNOT"
        assert decomp_ops[3].wires == Wires([2, 0])

        assert decomp_ops[4].name == "CNOT"
        assert decomp_ops[4].wires == Wires([3, 2])

    @pytest.mark.parametrize("angle", npp.linspace(0, 2 * np.pi, 7, requires_grad=True))
    def test_differentiability(self, angle, tol):
        """Test that differentiation of MultiRZ works."""

        dev = qml.device("default.qubit", wires=2)

        @qml.qnode(dev)
        def circuit(theta):
            qml.Hadamard(0)
            qml.MultiRZ(theta, wires=[0, 1])

            return qml.expval(qml.PauliX(0))

        res = circuit(angle)
        gradient = np.squeeze(qml.grad(circuit)(angle))

        assert gradient == pytest.approx(
            0.5 * (circuit(angle + np.pi / 2) - circuit(angle - np.pi / 2)), abs=tol
        )

    @pytest.mark.parametrize("angle", npp.linspace(0, 2 * np.pi, 7, requires_grad=True))
    def test_decomposition_integration(self, angle, tol):
        """Test that the decompositon of MultiRZ yields the same results."""

        dev = qml.device("default.qubit", wires=2)

        @qml.qnode(dev)
        def circuit(theta):
            qml.Hadamard(0)
            qml.MultiRZ(theta, wires=[0, 1])

            return qml.expval(qml.PauliX(0))

        @qml.qnode(dev)
        def decomp_circuit(theta):
            qml.Hadamard(0)
            qml.MultiRZ.decomposition(theta, wires=[0, 1])

            return qml.expval(qml.PauliX(0))

        assert circuit(angle) == pytest.approx(decomp_circuit(angle), abs=tol)
        assert np.squeeze(qml.jacobian(circuit)(angle)) == pytest.approx(
            np.squeeze(qml.jacobian(decomp_circuit)(angle)), abs=tol
        )

    @pytest.mark.parametrize("qubits", range(3, 6))
    def test_multirz_generator(self, qubits, mocker):
        """Test that the generator of the MultiRZ gate is correct."""
        op = qml.MultiRZ(0.3, wires=range(qubits))
        gen = op.generator

        expected_gen = qml.PauliZ(wires=0)
        for i in range(1, qubits):
            expected_gen = expected_gen @ qml.PauliZ(wires=i)

        expected_gen_mat = expected_gen.matrix

        assert np.allclose(gen[0], expected_gen_mat)
        assert gen[1] == -0.5

        spy = mocker.spy(qml.utils, "pauli_eigs")

        op.generator
        spy.assert_not_called()


label_data = [
    (
        qml.Rot(1.23456, 2.3456, 3.45678, wires=0),
        "Rot",
        "Rot\n(1.23,\n2.35,\n3.46)",
        "Rot\n(1,\n2,\n3)",
        "Rot⁻¹\n(1,\n2,\n3)",
    ),
    (qml.RX(1.23456, wires=0), "RX", "RX\n(1.23)", "RX\n(1)", "RX⁻¹\n(1)"),
    (qml.RY(1.23456, wires=0), "RY", "RY\n(1.23)", "RY\n(1)", "RY⁻¹\n(1)"),
    (qml.RZ(1.23456, wires=0), "RZ", "RZ\n(1.23)", "RZ\n(1)", "RZ⁻¹\n(1)"),
    (qml.MultiRZ(1.23456, wires=0), "MultiRZ", "MultiRZ\n(1.23)", "MultiRZ\n(1)", "MultiRZ⁻¹\n(1)"),
    (
        qml.PauliRot(1.2345, "XYZ", wires=(0, 1, 2)),
        "RXYZ",
        "RXYZ\n(1.23)",
        "RXYZ\n(1)",
        "RXYZ⁻¹\n(1)",
    ),
    (
        qml.PhaseShift(1.2345, wires=0),
        "Rϕ",
        "Rϕ\n(1.23)",
        "Rϕ\n(1)",
        "Rϕ⁻¹\n(1)",
    ),
    (
        qml.ControlledPhaseShift(1.2345, wires=(0, 1)),
        "Rϕ",
        "Rϕ\n(1.23)",
        "Rϕ\n(1)",
        "Rϕ⁻¹\n(1)",
    ),
    (qml.CRX(1.234, wires=(0, 1)), "RX", "RX\n(1.23)", "RX\n(1)", "RX⁻¹\n(1)"),
    (qml.CRY(1.234, wires=(0, 1)), "RY", "RY\n(1.23)", "RY\n(1)", "RY⁻¹\n(1)"),
    (qml.CRZ(1.234, wires=(0, 1)), "RZ", "RZ\n(1.23)", "RZ\n(1)", "RZ⁻¹\n(1)"),
    (
        qml.CRot(1.234, 2.3456, 3.456, wires=(0, 1)),
        "Rot",
        "Rot\n(1.23,\n2.35,\n3.46)",
        "Rot\n(1,\n2,\n3)",
        "Rot⁻¹\n(1,\n2,\n3)",
    ),
    (qml.U1(1.2345, wires=0), "U1", "U1\n(1.23)", "U1\n(1)", "U1⁻¹\n(1)"),
    (qml.U2(1.2345, 2.3456, wires=0), "U2", "U2\n(1.23,\n2.35)", "U2\n(1,\n2)", "U2⁻¹\n(1,\n2)"),
    (
        qml.U3(1.2345, 2.345, 3.4567, wires=0),
        "U3",
        "U3\n(1.23,\n2.35,\n3.46)",
        "U3\n(1,\n2,\n3)",
        "U3⁻¹\n(1,\n2,\n3)",
    ),
    (
        qml.IsingXX(1.2345, wires=(0, 1)),
        "IsingXX",
        "IsingXX\n(1.23)",
        "IsingXX\n(1)",
        "IsingXX⁻¹\n(1)",
    ),
    (
        qml.IsingYY(1.2345, wires=(0, 1)),
        "IsingYY",
        "IsingYY\n(1.23)",
        "IsingYY\n(1)",
        "IsingYY⁻¹\n(1)",
    ),
    (
        qml.IsingZZ(1.2345, wires=(0, 1)),
        "IsingZZ",
        "IsingZZ\n(1.23)",
        "IsingZZ\n(1)",
        "IsingZZ⁻¹\n(1)",
    ),
]


class TestLabel:
    """Test the label method on parametric ops"""

    @pytest.mark.parametrize("op, label1, label2, label3, label4", label_data)
    def test_label_method(self, op, label1, label2, label3, label4):
        """Test label method with plain scalers."""

        assert op.label() == label1
        assert op.label(decimals=2) == label2
        assert op.label(decimals=0) == label3

        op.inv()
        assert op.label(decimals=0) == label4
        op.inv()

    def test_label_tf(self):
        """Test label methods work with tensorflow variables"""
        tf = pytest.importorskip("tensorflow")

        op1 = qml.RX(tf.Variable(0.123456), wires=0)
        assert op1.label(decimals=2) == "RX\n(0.12)"

        op2 = qml.CRX(tf.Variable(0.12345), wires=(0, 1))
        assert op2.label(decimals=2) == "RX\n(0.12)"

        op3 = qml.Rot(tf.Variable(0.1), tf.Variable(0.2), tf.Variable(0.3), wires=0)
        assert op3.label(decimals=2) == "Rot\n(0.10,\n0.20,\n0.30)"

    def test_label_torch(self):
        """Test label methods work with torch tensors"""
        torch = pytest.importorskip("torch")

        op1 = qml.RX(torch.tensor(1.23456), wires=0)
        assert op1.label(decimals=2) == "RX\n(1.23)"

        op2 = qml.CRX(torch.tensor(1.23456), wires=(0, 1))
        assert op2.label(decimals=2) == "RX\n(1.23)"

        op3 = qml.Rot(torch.tensor(0.1), torch.tensor(0.2), torch.tensor(0.3), wires=0)
        assert op3.label(decimals=2) == "Rot\n(0.10,\n0.20,\n0.30)"

    def test_label_jax(self):
        """Test the label method works with jax"""
        jax = pytest.importorskip("jax")

        op1 = qml.RX(jax.numpy.array(1.23456), wires=0)
        assert op1.label(decimals=2) == "RX\n(1.23)"

        op2 = qml.CRX(jax.numpy.array(1.23456), wires=(0, 1))
        assert op2.label(decimals=2) == "RX\n(1.23)"

        op3 = qml.Rot(jax.numpy.array(0.1), jax.numpy.array(0.2), jax.numpy.array(0.3), wires=0)
        assert op3.label(decimals=2) == "Rot\n(0.10,\n0.20,\n0.30)"

    def test_string_parameter(self):
        """Test labelling works if variable is a string instead of a float."""

        op1 = qml.RX("x", wires=0)
        assert op1.label() == "RX"
        assert op1.label(decimals=0) == "RX\n(x)"

        op2 = qml.CRX("y", wires=(0, 1))
        assert op2.label(decimals=0) == "RX\n(y)"

        op3 = qml.Rot("x", "y", "z", wires=0)
        assert op3.label(decimals=0) == "Rot\n(x,\ny,\nz)"


control_data = [
    (qml.Rot(1, 2, 3, wires=0), Wires([])),
    (qml.RX(1.23, wires=0), Wires([])),
    (qml.RY(1.23, wires=0), Wires([])),
    (qml.MultiRZ(1.234, wires=(0, 1, 2)), Wires([])),
    (qml.PauliRot(1.234, "IXY", wires=(0, 1, 2)), Wires([])),
    (qml.PhaseShift(1.234, wires=0), Wires([])),
    (qml.U1(1.234, wires=0), Wires([])),
    (qml.U2(1.234, 2.345, wires=0), Wires([])),
    (qml.U3(1.234, 2.345, 3.456, wires=0), Wires([])),
    (qml.IsingXX(1.234, wires=(0, 1)), Wires([])),
    (qml.IsingYY(1.234, wires=(0, 1)), Wires([])),
    (qml.IsingZZ(1.234, wires=(0, 1)), Wires([])),
    ### Controlled Ops
    (qml.ControlledPhaseShift(1.234, wires=(0, 1)), Wires(0)),
    (qml.CPhase(1.234, wires=(0, 1)), Wires(0)),
    (qml.CRX(1.234, wires=(0, 1)), Wires(0)),
    (qml.CRY(1.234, wires=(0, 1)), Wires(0)),
    (qml.CRZ(1.234, wires=(0, 1)), Wires(0)),
    (qml.CRot(1.234, 2.2345, 3.456, wires=(0, 1)), Wires(0)),
]


@pytest.mark.parametrize("op, control_wires", control_data)
def test_control_wires(op, control_wires):
    """Test the ``control_wires`` attribute for parametrized operations."""
    assert op.control_wires == control_wires<|MERGE_RESOLUTION|>--- conflicted
+++ resolved
@@ -47,11 +47,8 @@
     qml.QubitUnitary(np.eye(2) * 1j, wires=0),
     qml.DiagonalQubitUnitary(np.array([1.0, 1.0j]), wires=1),
     qml.ControlledQubitUnitary(np.eye(2) * 1j, wires=[0], control_wires=[2]),
-<<<<<<< HEAD
-=======
     qml.MultiControlledX(control_wires=[0, 1], wires=2, control_values="01"),
     qml.MultiControlledX(wires=[0, 1, 2], control_values="01"),
->>>>>>> 0b531598
     qml.SingleExcitation(0.123, wires=[0, 3]),
     qml.SingleExcitationPlus(0.123, wires=[0, 3]),
     qml.SingleExcitationMinus(0.123, wires=[0, 3]),
