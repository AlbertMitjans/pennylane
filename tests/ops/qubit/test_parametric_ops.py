--- conflicted
+++ resolved
@@ -527,7 +527,6 @@
 
         assert np.allclose(decomposed_matrix, op.matrix(), atol=tol, rtol=0)
 
-<<<<<<< HEAD
     def test_isingxy_decomposition(self, tol):
         """Tests that the decomposition of the IsingXY gate is correct"""
         param = 0.1234
@@ -562,7 +561,7 @@
                 mats.append(i.matrix())
 
         decomposed_matrix = np.linalg.multi_dot(mats)
-=======
+
     def test_isingxx_decomposition_broadcasted(self, tol):
         """Tests that the decomposition of the broadcasted IsingXX gate is correct"""
         param = np.array([-0.1, 0.2, 0.5])
@@ -590,7 +589,6 @@
                 mats.append(mat)
 
         decomposed_matrix = multi_dot_broadcasted(mats)
->>>>>>> 1058cade
 
         assert np.allclose(decomposed_matrix, op.matrix(), atol=tol, rtol=0)
 
@@ -919,7 +917,6 @@
             qml.IsingXX(param, wires=[0, 1]).matrix(), get_expected(param), atol=tol, rtol=0
         )
 
-<<<<<<< HEAD
     def test_isingxy(self, tol):
         """Test that the IsingXY operation is correct"""
         assert np.allclose(qml.IsingXY.compute_matrix(0), np.identity(4), atol=tol, rtol=0)
@@ -943,7 +940,7 @@
         assert np.allclose(qml.IsingXY.compute_matrix(param), get_expected(param), atol=tol, rtol=0)
         assert np.allclose(
             qml.IsingXY(param, wires=[0, 1]).matrix(), get_expected(param), atol=tol, rtol=0
-=======
+
     def test_isingxx_broadcasted(self, tol):
         """Test that the broadcasted IsingXX operation is correct"""
         z = np.zeros(3)
@@ -1022,7 +1019,6 @@
         assert np.allclose(qml.IsingYY.compute_matrix(param), get_expected(param), atol=tol, rtol=0)
         assert np.allclose(
             qml.IsingYY(param, wires=[0, 1]).matrix(), get_expected(param), atol=tol, rtol=0
->>>>>>> 1058cade
         )
 
     def test_isingzz(self, tol):
@@ -2822,12 +2818,9 @@
     (qml.U2(1.234, 2.345, wires=0), Wires([])),
     (qml.U3(1.234, 2.345, 3.456, wires=0), Wires([])),
     (qml.IsingXX(1.234, wires=(0, 1)), Wires([])),
-<<<<<<< HEAD
     (qml.IsingYY(1.234, wires=(0, 1)), Wires([])),
     (qml.IsingXY(1.234, wires=(0, 1)), Wires([])),
-=======
     (qml.IsingYY(np.array([-5.1, 0.219]), wires=(0, 1)), Wires([])),
->>>>>>> 1058cade
     (qml.IsingZZ(1.234, wires=(0, 1)), Wires([])),
     ### Controlled Ops
     (qml.ControlledPhaseShift(1.234, wires=(0, 1)), Wires(0)),
