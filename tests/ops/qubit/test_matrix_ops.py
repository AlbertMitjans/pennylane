# Copyright 2018-2021 Xanadu Quantum Technologies Inc.

# Licensed under the Apache License, Version 2.0 (the "License");
# you may not use this file except in compliance with the License.
# You may obtain a copy of the License at

#     http://www.apache.org/licenses/LICENSE-2.0

# Unless required by applicable law or agreed to in writing, software
# distributed under the License is distributed on an "AS IS" BASIS,
# WITHOUT WARRANTIES OR CONDITIONS OF ANY KIND, either express or implied.
# See the License for the specific language governing permissions and
# limitations under the License.
"""
Unit tests for the qubit matrix-based operations.
"""
import pytest
import numpy as np
from scipy.stats import unitary_group

import pennylane as qml
from pennylane.wires import Wires
from pennylane.operation import DecompositionUndefinedError

from gate_data import (
    I,
    X,
    Z,
    H,
    S,
    T,
)


class TestQubitUnitary:
    """Tests for the QubitUnitary class."""

    def test_qubit_unitary_noninteger_pow(self):
        """Test QubitUnitary raised to a non-integer power raises an error."""
        U = np.array(
            [[0.98877108 + 0.0j, 0.0 - 0.14943813j], [0.0 - 0.14943813j, 0.98877108 + 0.0j]]
        )

        op = qml.QubitUnitary(U, wires="a")

        with pytest.raises(qml.operation.PowUndefinedError):
            op.pow(0.123)

    def test_qubit_unitary_noninteger_pow_broadcasted(self):
        """Test broadcasted QubitUnitary raised to a non-integer power raises an error."""
        U = np.array(
            [
                [[0.98877108 + 0.0j, 0.0 - 0.14943813j], [0.0 - 0.14943813j, 0.98877108 + 0.0j]],
                [[0.98877108 + 0.0j, 0.0 - 0.14943813j], [0.0 - 0.14943813j, 0.98877108 + 0.0j]],
            ]
        )

        op = qml.QubitUnitary(U, wires="a")

        with pytest.raises(qml.operation.PowUndefinedError):
            op.pow(0.123)

    @pytest.mark.parametrize("n", (1, 3, -1, -3))
    def test_qubit_unitary_pow(self, n):
        """Test qubit unitary raised to an integer power."""
        U = np.array(
            [[0.98877108 + 0.0j, 0.0 - 0.14943813j], [0.0 - 0.14943813j, 0.98877108 + 0.0j]]
        )

        op = qml.QubitUnitary(U, wires="a")
        new_ops = op.pow(n)

        assert len(new_ops) == 1
        assert new_ops[0].wires == op.wires

        mat_to_pow = qml.math.linalg.matrix_power(qml.matrix(op), n)
        new_mat = qml.matrix(new_ops[0])

        assert qml.math.allclose(mat_to_pow, new_mat)

    @pytest.mark.parametrize("n", (1, 3, -1, -3))
    def test_qubit_unitary_pow_broadcasted(self, n):
        """Test broadcasted qubit unitary raised to an integer power."""
        U = np.array(
            [
                [[0.98877108 + 0.0j, 0.0 - 0.14943813j], [0.0 - 0.14943813j, 0.98877108 + 0.0j]],
                [[0.4125124 + 0.0j, 0.0 - 0.91095199j], [0.0 - 0.91095199j, 0.4125124 + 0.0j]],
            ]
        )

        op = qml.QubitUnitary(U, wires="a")
        new_ops = op.pow(n)

        assert len(new_ops) == 1
        assert new_ops[0].wires == op.wires

        mat_to_pow = qml.math.linalg.matrix_power(qml.matrix(op), n)
        new_mat = qml.matrix(new_ops[0])

        assert qml.math.allclose(mat_to_pow, new_mat)

    @pytest.mark.autograd
    @pytest.mark.parametrize(
        "U,num_wires", [(H, 1), (np.kron(H, H), 2), (np.tensordot([1j, -1, 1], H, axes=0), 1)]
    )
    def test_qubit_unitary_autograd(self, U, num_wires):
        """Test that the unitary operator produces the correct output and
        catches incorrect input with autograd."""

        out = qml.QubitUnitary(U, wires=range(num_wires)).matrix()

        # verify output type
        assert isinstance(out, np.ndarray)

        # verify equivalent to input state
        assert qml.math.allclose(out, U)

        # test non-square matrix
        with pytest.raises(ValueError, match="must be of shape"):
            qml.QubitUnitary(U[:, 1:], wires=range(num_wires)).matrix()

        # test non-unitary matrix
        U3 = U.copy()
        U3[0, 0] += 0.5
        with pytest.warns(UserWarning, match="may not be unitary"):
            qml.QubitUnitary(U3, wires=range(num_wires)).matrix()

        # test an error is thrown when constructed with incorrect number of wires
        with pytest.raises(ValueError, match="must be of shape"):
            qml.QubitUnitary(U, wires=range(num_wires + 1)).matrix()

    @pytest.mark.torch
    @pytest.mark.parametrize(
        "U,num_wires", [(H, 1), (np.kron(H, H), 2), (np.tensordot([1j, -1, 1], H, axes=0), 1)]
    )
    def test_qubit_unitary_torch(self, U, num_wires):
        """Test that the unitary operator produces the correct output and
        catches incorrect input with torch."""
        import torch

        U = torch.tensor(U)
        out = qml.QubitUnitary(U, wires=range(num_wires)).matrix()

        # verify output type
        assert isinstance(out, torch.Tensor)

        # verify equivalent to input state
        assert qml.math.allclose(out, U)

        # test non-square matrix
        with pytest.raises(ValueError, match="must be of shape"):
            qml.QubitUnitary(U[:, 1:], wires=range(num_wires)).matrix()

        # test non-unitary matrix
        U3 = U.detach().clone()
        U3[0, 0] += 0.5
        with pytest.warns(UserWarning, match="may not be unitary"):
            qml.QubitUnitary(U3, wires=range(num_wires)).matrix()

        # test an error is thrown when constructed with incorrect number of wires
        with pytest.raises(ValueError, match="must be of shape"):
            qml.QubitUnitary(U, wires=range(num_wires + 1)).matrix()

    @pytest.mark.tf
    @pytest.mark.parametrize(
        "U,num_wires", [(H, 1), (np.kron(H, H), 2), (np.tensordot([1j, -1, 1], H, axes=0), 1)]
    )
    def test_qubit_unitary_tf(self, U, num_wires):
        """Test that the unitary operator produces the correct output and
        catches incorrect input with tensorflow."""
        import tensorflow as tf

        U = tf.Variable(U)
        out = qml.QubitUnitary(U, wires=range(num_wires)).matrix()

        # verify output type
        assert isinstance(out, tf.Variable)

        # verify equivalent to input state
        assert qml.math.allclose(out, U)

        # test non-square matrix
        with pytest.raises(ValueError, match="must be of shape"):
            qml.QubitUnitary(U[:, 1:], wires=range(num_wires)).matrix()

        # test non-unitary matrix
        U3 = tf.Variable(U + 0.5)
        with pytest.warns(UserWarning, match="may not be unitary"):
            qml.QubitUnitary(U3, wires=range(num_wires)).matrix()

        # test an error is thrown when constructed with incorrect number of wires
        with pytest.raises(ValueError, match="must be of shape"):
            qml.QubitUnitary(U, wires=range(num_wires + 1)).matrix()

    @pytest.mark.jax
    @pytest.mark.parametrize(
        "U,num_wires", [(H, 1), (np.kron(H, H), 2), (np.tensordot([1j, -1, 1], H, axes=0), 1)]
    )
    def test_qubit_unitary_jax(self, U, num_wires):
        """Test that the unitary operator produces the correct output and
        catches incorrect input with jax."""
        from jax import numpy as jnp

        U = jnp.array(U)
        out = qml.QubitUnitary(U, wires=range(num_wires)).matrix()

        # verify output type
        assert isinstance(out, jnp.ndarray)

        # verify equivalent to input state
        assert qml.math.allclose(out, U)

        # test non-square matrix
        with pytest.raises(ValueError, match="must be of shape"):
            qml.QubitUnitary(U[:, 1:], wires=range(num_wires)).matrix()

        # test non-unitary matrix
        U3 = U + 0.5
        with pytest.warns(UserWarning, match="may not be unitary"):
            qml.QubitUnitary(U3, wires=range(num_wires)).matrix()

        # test an error is thrown when constructed with incorrect number of wires
        with pytest.raises(ValueError, match="must be of shape"):
            qml.QubitUnitary(U, wires=range(num_wires + 1)).matrix()

    @pytest.mark.jax
    @pytest.mark.parametrize(
        "U,num_wires", [(H, 1), (np.kron(H, H), 2), (np.tensordot([1j, -1, 1], H, axes=0), 1)]
    )
    def test_qubit_unitary_jax_jit(self, U, num_wires):
        """Tests that QubitUnitary works with jitting."""
        import jax
        from jax import numpy as jnp

        U = jnp.array(U)
        f = lambda m: qml.QubitUnitary(m, wires=range(num_wires)).matrix()
        out = jax.jit(f)(U)
        assert qml.math.allclose(out, qml.QubitUnitary(U, wires=range(num_wires)).matrix())

    @pytest.mark.parametrize(
        "U,expected_gate,expected_params",
        [
            (I, qml.RZ, [0.0]),
            (Z, qml.RZ, [np.pi]),
            (S, qml.RZ, [np.pi / 2]),
            (T, qml.RZ, [np.pi / 4]),
            (qml.matrix(qml.RZ(0.3, wires=0)), qml.RZ, [0.3]),
            (qml.matrix(qml.RZ(-0.5, wires=0)), qml.RZ, [-0.5]),
            (
                np.array(
                    [
                        [0, -9.831019270939975e-01 + 0.1830590094588862j],
                        [9.831019270939975e-01 + 0.1830590094588862j, 0],
                    ]
                ),
                qml.Rot,
                [-0.18409714468526372, np.pi, 0.18409714468526372],
            ),
            (H, qml.Rot, [np.pi, np.pi / 2, 0.0]),
            (X, qml.Rot, [np.pi / 2, np.pi, -np.pi / 2]),
            (qml.matrix(qml.Rot(0.2, 0.5, -0.3, wires=0)), qml.Rot, [0.2, 0.5, -0.3]),
            (
                np.exp(1j * 0.02) * qml.matrix(qml.Rot(-1.0, 2.0, -3.0, wires=0)),
                qml.Rot,
                [-1.0, 2.0, -3.0],
            ),
        ],
    )
    def test_qubit_unitary_decomposition(self, U, expected_gate, expected_params):
        """Tests that single-qubit QubitUnitary decompositions are performed."""
        decomp = qml.QubitUnitary.compute_decomposition(U, wires=0)
        decomp2 = qml.QubitUnitary(U, wires=0).decomposition()

        assert len(decomp) == 1 == len(decomp2)
        assert isinstance(decomp[0], expected_gate)
        assert np.allclose(decomp[0].parameters, expected_params, atol=1e-7)
        assert isinstance(decomp2[0], expected_gate)
        assert np.allclose(decomp2[0].parameters, expected_params, atol=1e-7)

    def test_error_qubit_unitary_decomposition_broadcasted(self):
        """Tests that broadcasted QubitUnitary decompositions are not supported."""
        U = np.array(
            [[0.98877108 + 0.0j, 0.0 - 0.14943813j], [0.0 - 0.14943813j, 0.98877108 + 0.0j]]
        )
<<<<<<< HEAD
        U = np.tensordot([1j, -1., (1+1j)/np.sqrt(2)], U, axes=0)
=======
        U = np.tensordot([1j, -1.0, (1 + 1j) / np.sqrt(2)], U, axes=0)
>>>>>>> 85cc93f7
        with pytest.raises(DecompositionUndefinedError, match="QubitUnitary does not support"):
            qml.QubitUnitary.compute_decomposition(U, wires=0)
        with pytest.raises(DecompositionUndefinedError, match="QubitUnitary does not support"):
            qml.QubitUnitary(U, wires=0).decomposition()

    def test_qubit_unitary_decomposition_multiqubit_invalid(self):
        """Test that QubitUnitary is not decomposed for more than two qubits."""
        U = qml.Toffoli(wires=[0, 1, 2]).matrix()

        with pytest.raises(qml.operation.DecompositionUndefinedError):
            qml.QubitUnitary.compute_decomposition(U, wires=[0, 1, 2])

    def test_matrix_representation(self, tol):
        """Test that the matrix representation is defined correctly"""
        U = np.array(
            [[0.98877108 + 0.0j, 0.0 - 0.14943813j], [0.0 - 0.14943813j, 0.98877108 + 0.0j]]
        )
        res_static = qml.QubitUnitary.compute_matrix(U)
        res_dynamic = qml.QubitUnitary(U, wires=0).matrix()
        expected = U
        assert np.allclose(res_static, expected, atol=tol)
        assert np.allclose(res_dynamic, expected, atol=tol)

    def test_matrix_representation_broadcasted(self, tol):
        """Test that the matrix representation is defined correctly"""
        U = np.array(
            [[0.98877108 + 0.0j, 0.0 - 0.14943813j], [0.0 - 0.14943813j, 0.98877108 + 0.0j]]
        )
<<<<<<< HEAD
        U = np.tensordot([1j, -1., (1+1j)/np.sqrt(2)], U, axes=0)
=======
        U = np.tensordot([1j, -1.0, (1 + 1j) / np.sqrt(2)], U, axes=0)
>>>>>>> 85cc93f7
        res_static = qml.QubitUnitary.compute_matrix(U)
        res_dynamic = qml.QubitUnitary(U, wires=0).matrix()
        expected = U
        assert np.allclose(res_static, expected, atol=tol)
        assert np.allclose(res_dynamic, expected, atol=tol)


class TestDiagonalQubitUnitary:
    """Test the DiagonalQubitUnitary operation."""

    def test_decomposition(self):
        """Test that DiagonalQubitUnitary falls back to QubitUnitary."""
        D = np.array([1j, 1, 1, -1, -1j, 1j, 1, -1])

        decomp = qml.DiagonalQubitUnitary.compute_decomposition(D, [0, 1, 2])
        decomp2 = qml.DiagonalQubitUnitary(D, wires=[0, 1, 2]).decomposition()

        assert len(decomp) == 1 == len(decomp2)
        assert decomp[0].name == "QubitUnitary" == decomp2[0].name
        assert decomp[0].wires == Wires([0, 1, 2]) == decomp2[0].wires
        assert np.allclose(decomp[0].data[0], np.diag(D))
        assert np.allclose(decomp2[0].data[0], np.diag(D))

    def test_decomposition_broadcasted(self):
        """Test that the broadcasted DiagonalQubitUnitary falls back to QubitUnitary."""
        D = np.outer([1.0, -1.0], [1.0, -1.0, 1j, 1.0])

        decomp = qml.DiagonalQubitUnitary.compute_decomposition(D, [0, 1])
        decomp2 = qml.DiagonalQubitUnitary(D, wires=[0, 1]).decomposition()

        assert len(decomp) == 1 == len(decomp2)
        assert decomp[0].name == "QubitUnitary" == decomp2[0].name
        assert decomp[0].wires == Wires([0, 1]) == decomp2[0].wires

        expected = np.array([np.diag([1.0, -1.0, 1j, 1.0]), np.diag([-1.0, 1.0, -1j, -1.0])])
        assert np.allclose(decomp[0].data[0], expected)
        assert np.allclose(decomp2[0].data[0], expected)

    def test_controlled(self):
        """Test that the correct controlled operation is created when controlling a qml.DiagonalQubitUnitary."""
        D = np.array([1j, 1, 1, -1, -1j, 1j, 1, -1])
        op = qml.DiagonalQubitUnitary(D, wires=[1, 2, 3])
        with qml.tape.QuantumTape() as tape:
            op._controlled(control=0)
        mat = qml.matrix(tape)
        assert qml.math.allclose(
            mat, qml.math.diag(qml.math.append(qml.math.ones(8, dtype=complex), D))
        )

    def test_controlled_broadcasted(self):
        """Test that the correct controlled operation is created when
        controlling a qml.DiagonalQubitUnitary with a broadcasted diagonal."""
        D = np.array([[1j, 1, -1j, 1], [1, -1, 1j, -1]])
        op = qml.DiagonalQubitUnitary(D, wires=[1, 2])
        with qml.tape.QuantumTape() as tape:
            op._controlled(control=0)
        mat = qml.matrix(tape)
        expected = np.array(
            [np.diag([1, 1, 1, 1, 1j, 1, -1j, 1]), np.diag([1, 1, 1, 1, 1, -1, 1j, -1])]
        )
        assert qml.math.allclose(mat, expected)

    def test_matrix_representation(self, tol):
        """Test that the matrix representation is defined correctly"""
        diag = np.array([1, -1])
        res_static = qml.DiagonalQubitUnitary.compute_matrix(diag)
        res_dynamic = qml.DiagonalQubitUnitary(diag, wires=0).matrix()
        expected = np.array([[1, 0], [0, -1]])
        assert np.allclose(res_static, expected, atol=tol)
        assert np.allclose(res_dynamic, expected, atol=tol)

    def test_matrix_representation_broadcasted(self, tol):
        """Test that the matrix representation is defined correctly for a broadcasted diagonal."""
        diag = np.array([[1, -1], [1j, -1], [-1j, -1]])
        res_static = qml.DiagonalQubitUnitary.compute_matrix(diag)
        res_dynamic = qml.DiagonalQubitUnitary(diag, wires=0).matrix()
        expected = np.array([[[1, 0], [0, -1]], [[1j, 0], [0, -1]], [[-1j, 0], [0, -1]]])
        assert np.allclose(res_static, expected, atol=tol)
        assert np.allclose(res_dynamic, expected, atol=tol)

    @pytest.mark.parametrize("n", (2, -1, 0.12345))
    @pytest.mark.parametrize("diag", ([1.0, -1.0], np.array([1.0, -1.0])))
    def test_pow(self, n, diag):
        """Test pow method returns expected results."""
        op = qml.DiagonalQubitUnitary(diag, wires="b")
        pow_ops = op.pow(n)
        assert len(pow_ops) == 1

        for x_op, x_pow in zip(op.data[0], pow_ops[0].data[0]):
            assert (x_op + 0.0j) ** n == x_pow

    @pytest.mark.parametrize("n", (2, -1, 0.12345))
    @pytest.mark.parametrize(
        "diag", ([[1.0, -1.0]] * 5, np.array([[1.0, -1j], [1j, 1j], [-1j, 1]]))
    )
    def test_pow_broadcasted(self, n, diag):
        """Test pow method returns expected results for broadcasted diagonals."""
        op = qml.DiagonalQubitUnitary(diag, wires="b")
        pow_ops = op.pow(n)
        assert len(pow_ops) == 1

        qml.math.allclose(np.array(op.data[0], dtype=complex) ** n, pow_ops[0].data[0])

    @pytest.mark.parametrize("D", [[1, 2], [[0.2, 1.0, -1.0], [1.0, -1j, 1j]]])
    def test_error_matrix_not_unitary(self, D):
        """Tests that error is raised if diagonal by `compute_matrix` does not lead to a unitary"""
        with pytest.raises(ValueError, match="Operator must be unitary"):
            qml.DiagonalQubitUnitary.compute_matrix(np.array(D))
        with pytest.raises(ValueError, match="Operator must be unitary"):
            qml.DiagonalQubitUnitary(np.array(D), wires=1).matrix()

    @pytest.mark.parametrize("D", [[1, 2], [[0.2, 1.0, -1.0], [1.0, -1j, 1j]]])
    def test_error_eigvals_not_unitary(self, D):
        """Tests that error is raised if diagonal by `compute_matrix` does not lead to a unitary"""
        with pytest.raises(ValueError, match="Operator must be unitary"):
            qml.DiagonalQubitUnitary.compute_eigvals(np.array(D))
        with pytest.raises(ValueError, match="Operator must be unitary"):
            qml.DiagonalQubitUnitary(np.array(D), wires=0).eigvals()

    @pytest.mark.jax
    def test_jax_jit(self):
        """Test that the diagonal matrix unitary operation works
        within a QNode that uses the JAX JIT"""
        import jax

        jnp = jax.numpy

        dev = qml.device("default.qubit", wires=1, shots=None)

        @jax.jit
        @qml.qnode(dev, interface="jax")
        def circuit(x):
            diag = jnp.exp(1j * x * jnp.array([1, -1]) / 2)
            qml.Hadamard(wires=0)
            qml.DiagonalQubitUnitary(diag, wires=0)
            return qml.expval(qml.PauliX(0))

        x = 0.654
        grad = jax.grad(circuit)(x)
        expected = -jnp.sin(x)
        assert np.allclose(grad, expected)

    @pytest.mark.jax
    def test_jax_jit_broadcasted(self):
        """Test that the diagonal matrix unitary operation works
        within a QNode that uses the JAX JIT"""
        import jax

        jnp = jax.numpy

        dev = qml.device("default.qubit", wires=1, shots=None)

        @jax.jit
        @qml.qnode(dev, interface="jax")
        def circuit(x):
            diag = jnp.exp(1j * jnp.outer(x, jnp.array([1, -1])) / 2)
            qml.Hadamard(wires=0)
            qml.DiagonalQubitUnitary(diag, wires=0)
            return qml.expval(qml.PauliX(0))

        x = jnp.array([0.654, 0.321])
        jac = jax.jacobian(circuit)(x)
        expected = jnp.diag(-jnp.sin(x))
        assert np.allclose(jac, expected)

    @pytest.mark.tf
    @pytest.mark.slow  # test takes 12 seconds due to tf.function
    def test_tf_function(self):
        """Test that the diagonal matrix unitary operation works
        within a QNode that uses TensorFlow autograph"""
        import tensorflow as tf

        dev = qml.device("default.qubit", wires=1, shots=None)

        @tf.function
        @qml.qnode(dev, interface="tf")
        def circuit(x):
            x = tf.cast(x, tf.complex128)
            diag = tf.math.exp(1j * x * tf.constant([1.0 + 0j, -1.0 + 0j]) / 2)
            qml.Hadamard(wires=0)
            qml.DiagonalQubitUnitary(diag, wires=0)
            return qml.expval(qml.PauliX(0))

        x = tf.Variable(0.452)

        with tf.GradientTape() as tape:
            loss = circuit(x)

        grad = tape.gradient(loss, x)
        expected = -tf.math.sin(x)
        assert np.allclose(grad, expected)


X = np.array([[0, 1], [1, 0]])
<<<<<<< HEAD
X_broadcasted = np.array([X]*3)
=======
X_broadcasted = np.array([X] * 3)
>>>>>>> 85cc93f7


class TestControlledQubitUnitary:
    """Tests for the ControlledQubitUnitary operation"""

    def test_no_control(self):
        """Test if ControlledQubitUnitary raises an error if control wires are not specified"""
        with pytest.raises(ValueError, match="Must specify control wires"):
            qml.ControlledQubitUnitary(X, wires=2)

    def test_shared_control(self):
        """Test if ControlledQubitUnitary raises an error if control wires are shared with wires"""
        with pytest.raises(ValueError, match="The control wires must be different from the wires"):
            qml.ControlledQubitUnitary(X, control_wires=[0, 2], wires=2)

    def test_wrong_shape(self):
        """Test if ControlledQubitUnitary raises a ValueError if a unitary of shape inconsistent
        with wires is provided"""
        with pytest.raises(ValueError, match=r"Input unitary must be of shape \(2, 2\)"):
            qml.ControlledQubitUnitary(np.eye(4), control_wires=[0, 1], wires=2).matrix()

    @pytest.mark.parametrize("target_wire", range(3))
    def test_toffoli(self, target_wire):
        """Test if ControlledQubitUnitary acts like a Toffoli gate when the input unitary is a
        single-qubit X. This test allows the target wire to be any of the three wires."""
        control_wires = list(range(3))
        del control_wires[target_wire]

        # pick some random unitaries (with a fixed seed) to make the circuit less trivial
        U1 = unitary_group.rvs(8, random_state=1)
        U2 = unitary_group.rvs(8, random_state=2)

        dev = qml.device("default.qubit", wires=3)

        @qml.qnode(dev)
        def f1():
            qml.QubitUnitary(U1, wires=range(3))
            qml.ControlledQubitUnitary(X, control_wires=control_wires, wires=target_wire)
            qml.QubitUnitary(U2, wires=range(3))
            return qml.state()

        @qml.qnode(dev)
        def f2():
            qml.QubitUnitary(U1, wires=range(3))
            qml.Toffoli(wires=control_wires + [target_wire])
            qml.QubitUnitary(U2, wires=range(3))
            return qml.state()

        state_1 = f1()
        state_2 = f2()

        assert np.allclose(state_1, state_2)

    @pytest.mark.parametrize("target_wire", range(3))
    def test_toffoli_broadcasted(self, target_wire):
        """Test if ControlledQubitUnitary acts like a Toffoli gate when the input unitary is a
        broadcasted single-qubit X. Allows the target wire to be any of the three wires."""
        control_wires = list(range(3))
        del control_wires[target_wire]

        # pick some random unitaries (with a fixed seed) to make the circuit less trivial
        U1 = unitary_group.rvs(8, random_state=1)
        U2 = unitary_group.rvs(8, random_state=2)

        dev = qml.device("default.qubit", wires=3)

        @qml.qnode(dev)
        def f1():
            qml.QubitUnitary(U1, wires=range(3))
<<<<<<< HEAD
            qml.ControlledQubitUnitary(X_broadcasted, control_wires=control_wires, wires=target_wire)
=======
            qml.ControlledQubitUnitary(
                X_broadcasted, control_wires=control_wires, wires=target_wire
            )
>>>>>>> 85cc93f7
            qml.QubitUnitary(U2, wires=range(3))
            return qml.state()

        @qml.qnode(dev)
        def f2():
            qml.QubitUnitary(U1, wires=range(3))
            qml.Toffoli(wires=control_wires + [target_wire])
            qml.QubitUnitary(U2, wires=range(3))
            return qml.state()

        state_1 = f1()
        state_2 = f2()

        assert np.shape(state_1) == (3, 8)
<<<<<<< HEAD
        # Check that all broadcasted results are equal...
        assert np.allclose(state_1, state_1[0])
        # ...and match the state created using the Toffoli gate
=======
        assert np.allclose(state_1, state_1[0])  # Check that all broadcasted results are equal
>>>>>>> 85cc93f7
        assert np.allclose(state_1, state_2)

    def test_arbitrary_multiqubit(self):
        """Test if ControlledQubitUnitary applies correctly for a 2-qubit unitary with 2-qubit
        control, where the control and target wires are not ordered."""
        control_wires = [1, 3]
        target_wires = [2, 0]

        # pick some random unitaries (with a fixed seed) to make the circuit less trivial
        U1 = unitary_group.rvs(16, random_state=1)
        U2 = unitary_group.rvs(16, random_state=2)

        # the two-qubit unitary
        U = unitary_group.rvs(4, random_state=3)

        # the 4-qubit representation of the unitary if the control wires were [0, 1] and the target
        # wires were [2, 3]
        U_matrix = np.eye(16, dtype=np.complex128)
        U_matrix[12:16, 12:16] = U

        # We now need to swap wires so that the control wires are [1, 3] and the target wires are
        # [2, 0]
        swap = qml.SWAP.compute_matrix()

        # initial wire permutation: 0123
        # target wire permutation: 1302
        swap1 = np.kron(swap, np.eye(4))  # -> 1023
        swap2 = np.kron(np.eye(4), swap)  # -> 1032
        swap3 = np.kron(np.kron(np.eye(2), swap), np.eye(2))  # -> 1302
        swap4 = np.kron(np.eye(4), swap)  # -> 1320

        all_swap = swap4 @ swap3 @ swap2 @ swap1
        U_matrix = all_swap.T @ U_matrix @ all_swap

        dev = qml.device("default.qubit", wires=4)

        @qml.qnode(dev)
        def f1():
            qml.QubitUnitary(U1, wires=range(4))
            qml.ControlledQubitUnitary(U, control_wires=control_wires, wires=target_wires)
            qml.QubitUnitary(U2, wires=range(4))
            return qml.state()

        @qml.qnode(dev)
        def f2():
            qml.QubitUnitary(U1, wires=range(4))
            qml.QubitUnitary(U_matrix, wires=range(4))
            qml.QubitUnitary(U2, wires=range(4))
            return qml.state()

        state_1 = f1()
        state_2 = f2()

        assert np.allclose(state_1, state_2)

    @pytest.mark.parametrize(
        "control_wires,wires,control_values,expected_error_message",
        [
            ([0, 1], 2, "ab", "String of control values can contain only '0' or '1'."),
            ([0, 1], 2, "011", "Length of control bit string must equal number of control wires."),
            ([0, 1], 2, [0, 1], "Alternative control values must be passed as a binary string."),
        ],
    )
    def test_invalid_mixed_polarity_controls(
        self, control_wires, wires, control_values, expected_error_message
    ):
        """Test if ControlledQubitUnitary properly handles invalid mixed-polarity
        control values."""
        target_wires = Wires(wires)

        with pytest.raises(ValueError, match=expected_error_message):
            qml.ControlledQubitUnitary(
                X, control_wires=control_wires, wires=target_wires, control_values=control_values
            ).matrix()

    @pytest.mark.parametrize(
        "control_wires,wires,control_values",
        [
            ([0], 1, "0"),
            ([0, 1], 2, "00"),
            ([0, 1], 2, "10"),
            ([0, 1], 2, "11"),
            ([1, 0], 2, "01"),
            ([0, 1], [2, 3], "11"),
            ([0, 2], [3, 1], "10"),
            ([1, 2, 0], [3, 4], "100"),
            ([1, 0, 2], [4, 3], "110"),
        ],
    )
    def test_mixed_polarity_controls(self, control_wires, wires, control_values):
        """Test if ControlledQubitUnitary properly applies mixed-polarity
        control values."""
        target_wires = Wires(wires)

        dev = qml.device("default.qubit", wires=len(control_wires + target_wires))

        # Pick a random unitary
        U = unitary_group.rvs(2 ** len(target_wires), random_state=1967)

        # Pick random starting state for the control and target qubits
        control_state_weights = np.random.normal(size=(2 ** (len(control_wires) + 1) - 2))
        target_state_weights = np.random.normal(size=(2 ** (len(target_wires) + 1) - 2))

        @qml.qnode(dev)
        def circuit_mixed_polarity():
            qml.templates.ArbitraryStatePreparation(control_state_weights, wires=control_wires)
            qml.templates.ArbitraryStatePreparation(target_state_weights, wires=target_wires)

            qml.ControlledQubitUnitary(
                U, control_wires=control_wires, wires=target_wires, control_values=control_values
            )
            return qml.state()

        # The result of applying the mixed-polarity gate should be the same as
        # if we conjugated the specified control wires with Pauli X and applied the
        # "regular" ControlledQubitUnitary in between.

        x_locations = [x for x in range(len(control_values)) if control_values[x] == "0"]

        @qml.qnode(dev)
        def circuit_pauli_x():
            qml.templates.ArbitraryStatePreparation(control_state_weights, wires=control_wires)
            qml.templates.ArbitraryStatePreparation(target_state_weights, wires=target_wires)

            for wire in x_locations:
                qml.PauliX(wires=control_wires[wire])

            qml.ControlledQubitUnitary(U, control_wires=control_wires, wires=wires)

            for wire in x_locations:
                qml.PauliX(wires=control_wires[wire])

            return qml.state()

        mixed_polarity_state = circuit_mixed_polarity()
        pauli_x_state = circuit_pauli_x()

        assert np.allclose(mixed_polarity_state, pauli_x_state)

    def test_same_as_Toffoli(self):
        """Test if ControlledQubitUnitary returns the correct matrix for a control-control-X
        (Toffoli) gate"""
        mat = qml.ControlledQubitUnitary(X, control_wires=[0, 1], wires=2).matrix()
        mat2 = qml.Toffoli(wires=[0, 1, 2]).matrix()
        assert np.allclose(mat, mat2)

    def test_matrix_representation(self, tol):
        """Test that the matrix representation is defined correctly"""
        U = np.array([[0.94877869, 0.31594146], [-0.31594146, 0.94877869]])
        res_static = qml.ControlledQubitUnitary.compute_matrix(U, control_wires=[1], u_wires=[0])
        res_dynamic = qml.ControlledQubitUnitary(U, control_wires=[1], wires=0).matrix()
        expected = np.array(
            [
                [1.0 + 0.0j, 0.0 + 0.0j, 0.0 + 0.0j, 0.0 + 0.0j],
                [0.0 + 0.0j, 1.0 + 0.0j, 0.0 + 0.0j, 0.0 + 0.0j],
                [0.0 + 0.0j, 0.0 + 0.0j, 0.94877869 + 0.0j, 0.31594146 + 0.0j],
                [0.0 + 0.0j, 0.0 + 0.0j, -0.31594146 + 0.0j, 0.94877869 + 0.0j],
            ]
        )
        assert np.allclose(res_static, expected, atol=tol)
        assert np.allclose(res_dynamic, expected, atol=tol)

    def test_matrix_representation_broadcasted(self, tol):
        """Test that the matrix representation is defined correctly"""
        U = np.array(
            [
                [[0.94877869, 0.31594146], [-0.31594146, 0.94877869]],
                [[0.4125124, -0.91095199], [0.91095199, 0.4125124]],
                [[0.31594146, 0.94877869j], [0.94877869j, 0.31594146]],
            ]
        )

        res_static = qml.ControlledQubitUnitary.compute_matrix(U, control_wires=[1], u_wires=[0])
        res_dynamic = qml.ControlledQubitUnitary(U, control_wires=[1], wires=0).matrix()
        expected = np.array(
            [
                [
                    [1.0 + 0.0j, 0.0 + 0.0j, 0.0 + 0.0j, 0.0 + 0.0j],
                    [0.0 + 0.0j, 1.0 + 0.0j, 0.0 + 0.0j, 0.0 + 0.0j],
                    [0.0 + 0.0j, 0.0 + 0.0j, 0.94877869 + 0.0j, 0.31594146 + 0.0j],
                    [0.0 + 0.0j, 0.0 + 0.0j, -0.31594146 + 0.0j, 0.94877869 + 0.0j],
                ],
                [
                    [1.0 + 0.0j, 0.0 + 0.0j, 0.0 + 0.0j, 0.0 + 0.0j],
                    [0.0 + 0.0j, 1.0 + 0.0j, 0.0 + 0.0j, 0.0 + 0.0j],
                    [0.0 + 0.0j, 0.0 + 0.0j, 0.4125124 + 0.0j, -0.91095199 + 0.0j],
                    [0.0 + 0.0j, 0.0 + 0.0j, 0.91095199 + 0.0j, 0.4125124 + 0.0j],
                ],
                [
                    [1.0 + 0.0j, 0.0 + 0.0j, 0.0 + 0.0j, 0.0 + 0.0j],
                    [0.0 + 0.0j, 1.0 + 0.0j, 0.0 + 0.0j, 0.0 + 0.0j],
                    [0.0 + 0.0j, 0.0 + 0.0j, 0.31594146 + 0.0j, 0.0 + 0.94877869j],
                    [0.0 + 0.0j, 0.0 + 0.0j, 0.0 + 0.94877869j, 0.31594146 + 0.0j],
                ],
            ]
        )
        assert np.allclose(res_static, expected, atol=tol)
        assert np.allclose(res_dynamic, expected, atol=tol)

    def test_no_decomp(self):
        """Test that ControlledQubitUnitary raises a decomposition undefined
        error."""
        mat = qml.PauliX(0).matrix()
        with pytest.raises(qml.operation.DecompositionUndefinedError):
            qml.ControlledQubitUnitary(mat, wires=0, control_wires=1).decomposition()
        with pytest.raises(qml.operation.DecompositionUndefinedError):
            qml.ControlledQubitUnitary(X_broadcasted, wires=0, control_wires=1).decomposition()

    @pytest.mark.parametrize("n", (2, -1, -2))
    def test_pow(self, n):
        """Tests the metadata and unitary for a ControlledQubitUnitary raised to a power."""
        U1 = np.array(
            [
                [0.73708696 + 0.61324932j, 0.27034258 + 0.08685028j],
                [-0.24979544 - 0.1350197j, 0.95278437 + 0.1075819j],
            ]
        )

        op = qml.ControlledQubitUnitary(U1, control_wires=("b", "c"), wires="a")

        pow_ops = op.pow(n)
        assert len(pow_ops) == 1

        assert pow_ops[0].hyperparameters["u_wires"] == op.hyperparameters["u_wires"]
        assert pow_ops[0].control_wires == op.control_wires

        op_mat_to_pow = qml.math.linalg.matrix_power(op.data[0], n)
        assert qml.math.allclose(pow_ops[0].data[0], op_mat_to_pow)

    @pytest.mark.parametrize("n", (2, -1, -2))
    def test_pow_broadcasted(self, n):
        """Tests the metadata and unitary for a broadcasted
        ControlledQubitUnitary raised to a power."""
        U1 = np.tensordot(
<<<<<<< HEAD
            np.array([1j, -1., 1j]),
=======
            np.array([1j, -1.0, 1j]),
>>>>>>> 85cc93f7
            np.array(
                [
                    [0.73708696 + 0.61324932j, 0.27034258 + 0.08685028j],
                    [-0.24979544 - 0.1350197j, 0.95278437 + 0.1075819j],
                ]
            ),
            axes=0,
        )

        op = qml.ControlledQubitUnitary(U1, control_wires=("b", "c"), wires="a")

        pow_ops = op.pow(n)
        assert len(pow_ops) == 1

        assert pow_ops[0].hyperparameters["u_wires"] == op.hyperparameters["u_wires"]
        assert pow_ops[0].control_wires == op.control_wires

        op_mat_to_pow = qml.math.linalg.matrix_power(op.data[0], n)
        assert qml.math.allclose(pow_ops[0].data[0], op_mat_to_pow)

    def test_noninteger_pow(self):
        """Test that a ControlledQubitUnitary raised to a non-integer power raises an error."""
        U1 = np.array(
            [
                [0.73708696 + 0.61324932j, 0.27034258 + 0.08685028j],
                [-0.24979544 - 0.1350197j, 0.95278437 + 0.1075819j],
            ]
        )

        op = qml.ControlledQubitUnitary(U1, control_wires=("b", "c"), wires="a")

        with pytest.raises(qml.operation.PowUndefinedError):
            op.pow(0.12)

    def test_noninteger_pow_broadcasted(self):
        """Test that a ControlledQubitUnitary raised to a non-integer power raises an error."""
        U1 = np.array(
            [
                [0.73708696 + 0.61324932j, 0.27034258 + 0.08685028j],
                [-0.24979544 - 0.1350197j, 0.95278437 + 0.1075819j],
<<<<<<< HEAD
            ] * 3
=======
            ]
            * 3
>>>>>>> 85cc93f7
        )

        op = qml.ControlledQubitUnitary(U1, control_wires=("b", "c"), wires="a")

        with pytest.raises(qml.operation.PowUndefinedError):
            op.pow(0.12)
<<<<<<< HEAD
=======

>>>>>>> 85cc93f7

label_data = [
    (X, qml.QubitUnitary(X, wires=0)),
    (X, qml.ControlledQubitUnitary(X, control_wires=0, wires=1)),
    ([1, 1], qml.DiagonalQubitUnitary([1, 1], wires=0)),
]


@pytest.mark.parametrize("mat, op", label_data)
class TestUnitaryLabels:
    def test_no_cache(self, mat, op):
        """Test labels work without a provided cache."""
        assert op.label() == "U"

    def test_matrices_not_in_cache(self, mat, op):
        """Test provided cache doesn't have a 'matrices' keyword."""
        assert op.label(cache={}) == "U"

    def test_cache_matrices_not_list(self, mat, op):
        """Test 'matrices' key pair is not a list."""
        assert op.label(cache={"matrices": 0}) == "U"

    def test_empty_cache_list(self, mat, op):
        """Test matrices list is provided, but empty. Operation should have `0` label and matrix
        should be added to cache."""
        cache = {"matrices": []}
        assert op.label(cache=cache) == "U(M0)"
        assert qml.math.allclose(cache["matrices"][0], mat)

    def test_something_in_cache_list(self, mat, op):
        """If something exists in the matrix list, but parameter is not in the list, then parameter
        added to list and label given number of its position."""
        cache = {"matrices": [Z]}
        assert op.label(cache=cache) == "U(M1)"

        assert len(cache["matrices"]) == 2
        assert qml.math.allclose(cache["matrices"][1], mat)

    def test_matrix_already_in_cache_list(self, mat, op):
        """If the parameter already exists in the matrix cache, then the label uses that index and the
        matrix cache is unchanged."""
        cache = {"matrices": [Z, mat, S]}
        assert op.label(cache=cache) == "U(M1)"

        assert len(cache["matrices"]) == 3


class TestInterfaceMatricesLabel:
    """Test different interface matrices with qubit."""

    def check_interface(self, mat):
        """Interface independent helper method."""

        op = qml.QubitUnitary(mat, wires=0)

        cache = {"matrices": []}
        assert op.label(cache=cache) == "U(M0)"
        assert qml.math.allclose(cache["matrices"][0], mat)

        cache = {"matrices": [0, mat, 0]}
        assert op.label(cache=cache) == "U(M1)"
        assert len(cache["matrices"]) == 3

    @pytest.mark.torch
    def test_labelling_torch_tensor(self):
        """Test matrix cache labelling with torch interface."""

        import torch

        mat = torch.tensor([[1, 0], [0, -1]])
        self.check_interface(mat)

    @pytest.mark.tf
    def test_labelling_tf_variable(self):
        """Test matrix cache labelling with tf interface."""

        import tensorflow as tf

        mat = tf.Variable([[1, 0], [0, -1]])

        self.check_interface(mat)

    @pytest.mark.jax
    def test_labelling_jax_variable(self):
        """Test matrix cache labelling with jax interface."""

        import jax.numpy as jnp

        mat = jnp.array([[1, 0], [0, -1]])

        self.check_interface(mat)


control_data = [
    (qml.QubitUnitary(X, wires=0), Wires([])),
    (qml.DiagonalQubitUnitary([1, 1], wires=1), Wires([])),
    (qml.ControlledQubitUnitary(X, control_wires=0, wires=1), Wires([0])),
]


@pytest.mark.parametrize("op, control_wires", control_data)
def test_control_wires(op, control_wires):
    """Test ``control_wires`` attribute for matrix operations."""
    assert op.control_wires == control_wires<|MERGE_RESOLUTION|>--- conflicted
+++ resolved
@@ -282,11 +282,7 @@
         U = np.array(
             [[0.98877108 + 0.0j, 0.0 - 0.14943813j], [0.0 - 0.14943813j, 0.98877108 + 0.0j]]
         )
-<<<<<<< HEAD
-        U = np.tensordot([1j, -1., (1+1j)/np.sqrt(2)], U, axes=0)
-=======
         U = np.tensordot([1j, -1.0, (1 + 1j) / np.sqrt(2)], U, axes=0)
->>>>>>> 85cc93f7
         with pytest.raises(DecompositionUndefinedError, match="QubitUnitary does not support"):
             qml.QubitUnitary.compute_decomposition(U, wires=0)
         with pytest.raises(DecompositionUndefinedError, match="QubitUnitary does not support"):
@@ -315,11 +311,7 @@
         U = np.array(
             [[0.98877108 + 0.0j, 0.0 - 0.14943813j], [0.0 - 0.14943813j, 0.98877108 + 0.0j]]
         )
-<<<<<<< HEAD
-        U = np.tensordot([1j, -1., (1+1j)/np.sqrt(2)], U, axes=0)
-=======
         U = np.tensordot([1j, -1.0, (1 + 1j) / np.sqrt(2)], U, axes=0)
->>>>>>> 85cc93f7
         res_static = qml.QubitUnitary.compute_matrix(U)
         res_dynamic = qml.QubitUnitary(U, wires=0).matrix()
         expected = U
@@ -514,11 +506,7 @@
 
 
 X = np.array([[0, 1], [1, 0]])
-<<<<<<< HEAD
-X_broadcasted = np.array([X]*3)
-=======
 X_broadcasted = np.array([X] * 3)
->>>>>>> 85cc93f7
 
 
 class TestControlledQubitUnitary:
@@ -588,13 +576,9 @@
         @qml.qnode(dev)
         def f1():
             qml.QubitUnitary(U1, wires=range(3))
-<<<<<<< HEAD
-            qml.ControlledQubitUnitary(X_broadcasted, control_wires=control_wires, wires=target_wire)
-=======
             qml.ControlledQubitUnitary(
                 X_broadcasted, control_wires=control_wires, wires=target_wire
             )
->>>>>>> 85cc93f7
             qml.QubitUnitary(U2, wires=range(3))
             return qml.state()
 
@@ -609,13 +593,7 @@
         state_2 = f2()
 
         assert np.shape(state_1) == (3, 8)
-<<<<<<< HEAD
-        # Check that all broadcasted results are equal...
-        assert np.allclose(state_1, state_1[0])
-        # ...and match the state created using the Toffoli gate
-=======
         assert np.allclose(state_1, state_1[0])  # Check that all broadcasted results are equal
->>>>>>> 85cc93f7
         assert np.allclose(state_1, state_2)
 
     def test_arbitrary_multiqubit(self):
@@ -850,11 +828,7 @@
         """Tests the metadata and unitary for a broadcasted
         ControlledQubitUnitary raised to a power."""
         U1 = np.tensordot(
-<<<<<<< HEAD
-            np.array([1j, -1., 1j]),
-=======
             np.array([1j, -1.0, 1j]),
->>>>>>> 85cc93f7
             np.array(
                 [
                     [0.73708696 + 0.61324932j, 0.27034258 + 0.08685028j],
@@ -895,22 +869,15 @@
             [
                 [0.73708696 + 0.61324932j, 0.27034258 + 0.08685028j],
                 [-0.24979544 - 0.1350197j, 0.95278437 + 0.1075819j],
-<<<<<<< HEAD
-            ] * 3
-=======
             ]
             * 3
->>>>>>> 85cc93f7
         )
 
         op = qml.ControlledQubitUnitary(U1, control_wires=("b", "c"), wires="a")
 
         with pytest.raises(qml.operation.PowUndefinedError):
             op.pow(0.12)
-<<<<<<< HEAD
-=======
-
->>>>>>> 85cc93f7
+
 
 label_data = [
     (X, qml.QubitUnitary(X, wires=0)),
