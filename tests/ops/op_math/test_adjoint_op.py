# Copyright 2018-2022 Xanadu Quantum Technologies Inc.

# Licensed under the Apache License, Version 2.0 (the "License");
# you may not use this file except in compliance with the License.
# You may obtain a copy of the License at

#     http://www.apache.org/licenses/LICENSE-2.0

# Unless required by applicable law or agreed to in writing, software
# distributed under the License is distributed on an "AS IS" BASIS,
# WITHOUT WARRANTIES OR CONDITIONS OF ANY KIND, either express or implied.
# See the License for the specific language governing permissions and
# limitations under the License.
"""Tests for the Adjoint operator wrapper."""

import pytest

import pennylane as qml
from pennylane import numpy as np
from pennylane.ops.op_math import Adjoint
from pennylane.ops.op_math.adjoint_class import AdjointOperation


class TestInheritanceMixins:
    """Test inheritance structure and mixin addition through dynamic __new__ method."""

    def test_plain_operator(self):
        """Test when base directly inherits from Operator, Adjoint only inherits
        from Adjoint and Operator."""

        class Tester(qml.operation.Operator):
            num_wires = 1

        base = Tester(1.234, wires=0)
        op = Adjoint(base)

        assert isinstance(op, Adjoint)
        assert isinstance(op, qml.operation.Operator)
        assert not isinstance(op, qml.operation.Operation)
        assert not isinstance(op, qml.operation.Observable)
        assert not isinstance(op, AdjointOperation)

        # checking we can call `dir` without problems
        assert "num_params" in dir(op)

    def test_operation(self):
        """When the operation inherits from `Operation`, the `AdjointOperation` mixin is
        added and the Adjoint has Operation functionality."""

        class CustomOp(qml.operation.Operation):
            num_wires = 1
            num_params = 1

        base = CustomOp(1.234, wires=0)
        op = Adjoint(base)

        assert isinstance(op, Adjoint)
        assert isinstance(op, qml.operation.Operator)
        assert isinstance(op, qml.operation.Operation)
        assert not isinstance(op, qml.operation.Observable)
        assert isinstance(op, AdjointOperation)

        # check operation-specific properties made it into the mapping
        assert "grad_recipe" in dir(op)
        assert "control_wires" in dir(op)

    def test_observable(self):
        """Test that when the base is an Observable, Adjoint will also inherit from Observable."""

        class CustomObs(qml.operation.Observable):
            num_wires = 1
            num_params = 0

        base = CustomObs(wires=0)
        ob = Adjoint(base)

        assert isinstance(ob, Adjoint)
        assert isinstance(ob, qml.operation.Operator)
        assert not isinstance(ob, qml.operation.Operation)
        assert isinstance(ob, qml.operation.Observable)
        assert not isinstance(ob, AdjointOperation)

        # Check some basic observable functionality
        assert ob.compare(ob)
        assert isinstance(1.0 * ob @ ob, qml.Hamiltonian)

        # check the dir
        assert "return_type" in dir(ob)
        assert "grad_recipe" not in dir(ob)


class TestInitialization:
    """Test the initialization process and standard properties."""

    def test_nonparametric_ops(self):
        """Test adjoint initialization for a non parameteric operation."""
        base = qml.PauliX("a")

        op = Adjoint(base, id="something")

        assert op.base is base
        assert op.hyperparameters["base"] is base
        assert op.name == "Adjoint(PauliX)"
        assert op.id == "something"

        assert op.num_params == 0
        assert op.parameters == []
        assert op.data == []

        assert op.wires == qml.wires.Wires("a")

    def test_parametric_ops(self):
        """Test adjoint initialization for a standard parametric operation."""
        params = [1.2345, 2.3456, 3.4567]
        base = qml.Rot(*params, wires="b")

        op = Adjoint(base, id="id")

        assert op.base is base
        assert op.hyperparameters["base"] is base
        assert op.name == "Adjoint(Rot)"
        assert op.id == "id"

        assert op.num_params == 3
        assert qml.math.allclose(params, op.parameters)
        assert qml.math.allclose(params, op.data)

        assert op.wires == qml.wires.Wires("b")

    def test_template_base(self):
        """Test adjoint initialization for a template."""
        rng = np.random.default_rng(seed=42)
        shape = qml.StronglyEntanglingLayers.shape(n_layers=2, n_wires=2)
        params = rng.random(shape)

        base = qml.StronglyEntanglingLayers(params, wires=[0, 1])
        op = Adjoint(base)

        assert op.base is base
        assert op.hyperparameters["base"] is base
        assert op.name == "Adjoint(StronglyEntanglingLayers)"

        assert op.num_params == 1
        assert qml.math.allclose(params, op.parameters[0])
        assert qml.math.allclose(params, op.data[0])

        assert op.wires == qml.wires.Wires((0, 1))

    def test_hamiltonian_base(self):
        """Test adjoint initialization for a hamiltonian."""
        base = 2.0 * qml.PauliX(0) @ qml.PauliY(0) + qml.PauliZ("b")

        op = Adjoint(base)

        assert op.base is base
        assert op.hyperparameters["base"] is base
        assert op.name == "Adjoint(Hamiltonian)"

        assert op.num_params == 2
        assert qml.math.allclose(op.parameters, [2.0, 1.0])
        assert qml.math.allclose(op.data, [2.0, 1.0])

        assert op.wires == qml.wires.Wires([0, "b"])


class TestProperties:
    """Test Adjoint properties."""

    def test_data(self):
        """Test base data can be get and set through Adjoint class."""
        x = np.array(1.234)

        base = qml.RX(x, wires="a")
        adj = Adjoint(base)

        assert adj.data == [x]

        # update parameters through adjoint
        x_new = np.array(2.3456)
        adj.data = [x_new]
        assert base.data == [x_new]
        assert adj.data == [x_new]

        # update base data updates Adjoint data
        x_new2 = np.array(3.456)
        base.data = [x_new2]
        assert adj.data == [x_new2]

    def test_has_matrix_true(self):
        """Test `has_matrix` property carries over when base op defines matrix."""
        base = qml.PauliX(0)
        op = Adjoint(base)

        assert op.has_matrix

    def test_has_matrix_false(self):
        """Test has_matrix property carries over when base op does not define a matrix."""
        base = qml.QubitStateVector([1, 0], wires=0)
        op = Adjoint(base)

        assert not op.has_matrix

    def test_queue_category(self):
        """Test that the queue category `"_ops"` carries over."""
        op = Adjoint(qml.PauliX(0))
        assert op._queue_category == "_ops"

    def test_queue_category_None(self):
        """Test that the queue category `None` for some observables carries over."""
        op = Adjoint(qml.PauliX(0) @ qml.PauliY(1))
        assert op._queue_category is None

    def test_private_wires(self):
        """Test that we can get and set the wires via the private property `_wires`."""
        wire0 = qml.wires.Wires("a")
        base = qml.PauliZ(wire0)
        op = Adjoint(base)

        assert op._wires == base._wires == wire0

        wire1 = qml.wires.Wires(0)
        op._wires = wire1
        assert op._wires == base._wires == wire1

    @pytest.mark.parametrize("value", (True, False))
    def test_is_hermitian(self, value):
        """Test `is_hermitian` property mirrors that of the base."""

        class DummyOp(qml.operation.Operator):
            num_wires = 1
            is_hermitian = value

        op = Adjoint(DummyOp(0))
        assert op.is_hermitian == value

    def test_batching_properties(self):
        """Test that Adjoint batching behavior mirrors that of the base."""

        class DummyOp(qml.operation.Operator):
            ndim_params = (0, 2)
            num_wires = 1

        param1 = [0.3] * 3
        param2 = [[[0.3, 1.2]]] * 3

        base = DummyOp(param1, param2, wires=0)
        op = Adjoint(base)

        assert op.ndim_params == (0, 2)
        assert op.batch_size == 3


class TestSimplify:
    """Test Adjoint simplify method and depth property."""

    def test_depth_property(self):
        """Test depth property."""
        adj_op = Adjoint(Adjoint(qml.RZ(1.32, wires=0)))
        assert adj_op.arithmetic_depth == 2

    def test_simplify_method(self):
        """Test that the simplify method reduces complexity to the minimum."""
        adj_op = Adjoint(Adjoint(Adjoint(qml.RZ(1.32, wires=0))))
        final_op = Adjoint(qml.RZ(1.32, wires=0))
        simplified_op = adj_op.simplify()

        # TODO: Use qml.equal when supported for nested operators

        assert isinstance(simplified_op, Adjoint)
        assert final_op.data == simplified_op.data
        assert final_op.wires == simplified_op.wires
        assert final_op.arithmetic_depth == simplified_op.arithmetic_depth

    def test_simplify_adj_of_sums(self):
        """Test that the simplify methods converts an adjoint of sums to a sum of adjoints."""
        adj_op = Adjoint(qml.op_sum(qml.PauliX(0), qml.PauliY(0), qml.PauliZ(0)))
        sum_op = qml.op_sum(Adjoint(qml.PauliX(0)), Adjoint(qml.PauliY(0)), Adjoint(qml.PauliZ(0)))
        simplified_op = adj_op.simplify()

        # TODO: Use qml.equal when supported for nested operators

        assert isinstance(simplified_op, qml.ops.Sum)
        assert sum_op.data == simplified_op.data
        assert sum_op.wires == simplified_op.wires
        assert sum_op.arithmetic_depth == simplified_op.arithmetic_depth

        for s1, s2 in zip(sum_op.summands, simplified_op.summands):
            assert s1.name == s2.name
            assert s1.wires == s2.wires
            assert s1.data == s2.data
            assert s1.arithmetic_depth == s2.arithmetic_depth

<<<<<<< HEAD
=======
    def test_simplify_adj_of_prod(self):
        """Test that the simplify method converts an adjoint of products to a (reverse) product
        of adjoints."""
        adj_op = Adjoint(qml.prod(qml.PauliX(0), qml.PauliY(0), qml.PauliZ(0)))
        final_op = qml.prod(Adjoint(qml.PauliZ(0)), Adjoint(qml.PauliY(0)), Adjoint(qml.PauliX(0)))
        simplified_op = adj_op.simplify()

        assert isinstance(simplified_op, qml.ops.Prod)
        assert final_op.data == simplified_op.data
        assert final_op.wires == simplified_op.wires
        assert final_op.arithmetic_depth == simplified_op.arithmetic_depth

        for s1, s2 in zip(final_op.factors, simplified_op.factors):
            assert s1.name == s2.name
            assert s1.wires == s2.wires
            assert s1.data == s2.data
            assert s1.arithmetic_depth == s2.arithmetic_depth

>>>>>>> 28386e36

class TestMiscMethods:
    """Test miscellaneous small methods on the Adjoint class."""

    def test_label(self):
        """Test that the label method for the adjoint class adds a † to the end."""
        base = qml.Rot(1.2345, 2.3456, 3.4567, wires="b")
        op = Adjoint(base)
        assert op.label(decimals=2) == "Rot\n(1.23,\n2.35,\n3.46)†"

    def test_adjoint_of_adjoint(self):
        """Test that the adjoint of an adjoint is the original operation."""
        base = qml.PauliX(0)
        op = Adjoint(base)

        assert op.adjoint() is base

    def test_diagonalizing_gates(self):
        """Assert that the diagonalizing gates method gives the base's diagonalizing gates."""
        base = qml.Hadamard(0)
        diag_gate = Adjoint(base).diagonalizing_gates()[0]

        assert isinstance(diag_gate, qml.RY)
        assert qml.math.allclose(diag_gate.data[0], -np.pi / 4)


class TestAdjointOperation:
    """Test methods in the AdjointOperation mixin."""

    @pytest.mark.parametrize(
        "base, adjoint_base_name",
        ((qml.PauliX(0), "Adjoint(PauliX)"), (qml.RX(1.2, wires=0), "Adjoint(RX)")),
    )
    def test_base_name(self, base, adjoint_base_name):
        """Test the base_name property of AdjointOperation."""
        op = Adjoint(base)
        assert op.base_name == adjoint_base_name

    def test_generator(self):
        """Assert that the generator of an Adjoint is -1.0 times the base generator."""
        base = qml.RX(1.23, wires=0)
        op = Adjoint(base)

        assert base.generator().compare(-1.0 * op.generator())

    def test_no_generator(self):
        """Test that an adjointed non-Operation raises a GeneratorUndefinedError."""

        with pytest.raises(qml.operation.GeneratorUndefinedError):
            Adjoint(1.0 * qml.PauliX(0)).generator()

    def test_single_qubit_rot_angles(self):

        param = 1.234
        base = qml.RX(param, wires=0)
        op = Adjoint(base)

        base_angles = base.single_qubit_rot_angles()
        angles = op.single_qubit_rot_angles()

        for angle1, angle2 in zip(angles, reversed(base_angles)):
            assert angle1 == -angle2

    @pytest.mark.parametrize(
        "base, basis",
        (
            (qml.RX(1.234, wires=0), "X"),
            (qml.PauliY("a"), "Y"),
            (qml.PhaseShift(4.56, wires="b"), "Z"),
            (qml.SX(-1), "X"),
        ),
    )
    def test_basis_property(self, base, basis):
        op = Adjoint(base)
        assert op.basis == basis

    def test_control_wires(self):
        """Test the control_wires of an adjoint are the same as the base op."""
        op = Adjoint(qml.CNOT(wires=("a", "b")))
        assert op.control_wires == qml.wires.Wires("a")


class TestInverse:
    """Tests involving the inverse attribute."""

    def test_base_inverted(self):
        """Test when base is already inverted."""
        base = qml.S(0).inv()
        op = Adjoint(base)

        assert op.inverse is True
        assert base.inverse is True
        assert op.name == "Adjoint(S.inv)"

        assert qml.math.allclose(qml.matrix(op), qml.matrix(qml.S(0)))

        decomp_adj_inv = op.expand().circuit
        decomp = qml.S(0).expand().circuit

        for op1, op2 in zip(decomp, decomp_adj_inv):
            assert type(op1) == type(op2)
            assert op1.data == op2.data
            assert op1.wires == op2.wires

    def test_inv_method(self):
        """Test that calling inv on an Adjoint op defers to base op."""

        base = qml.T(0)
        op = Adjoint(base)
        op.inv()

        assert base.inverse is True
        assert op.inverse is True
        assert op.name == "Adjoint(T.inv)"

        assert qml.math.allclose(qml.matrix(op), qml.matrix(qml.T(0)))
        decomp_adj_inv = op.expand().circuit
        decomp = qml.T(0).expand().circuit

        for op1, op2 in zip(decomp, decomp_adj_inv):
            assert type(op1) == type(op2)
            assert op1.data == op2.data
            assert op1.wires == op2.wires

    def test_inverse_setter(self):
        """Test the inverse getting updated by property setter."""
        base = qml.T(0)
        op = Adjoint(base)

        assert base.inverse == op.inverse == False
        op.inverse = True

        assert base.inverse == op.inverse == True
        assert op.name == "Adjoint(T.inv)"


class TestAdjointOperationDiffInfo:
    """Test differention related properties and methods of AdjointOperation."""

    def test_grad_method_None(self):
        """Test grad_method copies base grad_method when it is None."""
        base = qml.PauliX(0)
        op = Adjoint(base)

        assert op.grad_method is None

    @pytest.mark.parametrize("op", (qml.RX(1.2, wires=0),))
    def test_grad_method_not_None(self, op):
        """Make sure the grad_method property of a Adjoint op is the same as the base op."""
        assert Adjoint(op).grad_method == op.grad_method

    @pytest.mark.parametrize(
        "base", (qml.PauliX(0), qml.RX(1.234, wires=0), qml.Rotation(1.234, wires=0))
    )
    def test_grad_recipe(self, base):
        """Test that the grad_recipe of the Adjoint is the same as the grad_recipe of the base."""
        assert Adjoint(base).grad_recipe == base.grad_recipe

    def test_get_parameter_shift(self):
        """Test `get_parameter_shift` for an operation where it still doesn't raise warnings and errors."""
        base = qml.Rotation(1.234, wires=0)
        with pytest.warns(UserWarning, match=r"get_parameter_shift is deprecated."):
            assert Adjoint(base).get_parameter_shift(0) == base.get_parameter_shift(0)

    @pytest.mark.parametrize(
        "base",
        (qml.RX(1.23, wires=0), qml.Rot(1.23, 2.345, 3.456, wires=0), qml.CRX(1.234, wires=(0, 1))),
    )
    def test_parameter_frequencies(self, base):
        """Test that the parameter frequencies of an Adjoint are the same as those of the base."""
        assert Adjoint(base).parameter_frequencies == base.parameter_frequencies


class TestQueueing:
    """Test that Adjoint operators queue and update base metadata"""

    def test_queueing(self):
        """Test queuing and metadata when both Adjoint and base defined inside a recording context."""

        with qml.tape.QuantumTape() as tape:
            base = qml.Rot(1.2345, 2.3456, 3.4567, wires="b")
            op = Adjoint(base)

        assert tape._queue[base]["owner"] is op
        assert tape._queue[op]["owns"] is base
        assert tape.operations == [op]

    def test_queueing_base_defined_outside(self):
        """Test that base isn't added to queue if it's defined outside the recording context."""

        base = qml.Rot(1.2345, 2.3456, 3.4567, wires="b")
        with qml.tape.QuantumTape() as tape:
            op = Adjoint(base)

        assert len(tape._queue) == 1
        assert tape._queue[op]["owns"] is base
        assert tape.operations == [op]

    def test_do_queue_False(self):
        """Test that when `do_queue` is specified, the operation is not queued."""
        base = qml.PauliX(0)
        with qml.tape.QuantumTape() as tape:
            op = Adjoint(base, do_queue=False)

        assert len(tape) == 0


class TestMatrix:
    """Test the matrix method for a variety of interfaces."""

    def check_matrix(self, x, interface):
        """Compares matrices in a interface independent manner."""
        base = qml.RX(x, wires=0)
        base_matrix = base.matrix()
        expected = qml.math.conj(qml.math.transpose(base_matrix))

        mat = Adjoint(base).matrix()

        assert qml.math.allclose(expected, mat)
        assert qml.math.get_interface(mat) == interface

    @pytest.mark.autograd
    def test_matrix_autograd(self):
        """Test the matrix of an Adjoint operator with an autograd parameter."""
        self.check_matrix(np.array(1.2345), "autograd")

    @pytest.mark.jax
    def test_matrix_jax(self):
        """Test the matrix of an adjoint operator with a jax parameter."""
        import jax.numpy as jnp

        self.check_matrix(jnp.array(1.2345), "jax")

    @pytest.mark.torch
    def test_matrix_torch(self):
        """Test the matrix of an adjoint oeprator with a torch parameter."""
        import torch

        self.check_matrix(torch.tensor(1.2345), "torch")

    @pytest.mark.tf
    def test_matrix_tf(self):
        """Test the matrix of an adjoint opreator with a tensorflow parameter."""
        import tensorflow as tf

        self.check_matrix(tf.Variable(1.2345), "tensorflow")

    def test_no_matrix_defined(self):
        """Test that if the base has no matrix defined, then Adjoint.matrix also raises a MatrixUndefinedError."""
        rng = np.random.default_rng(seed=42)
        shape = qml.StronglyEntanglingLayers.shape(n_layers=2, n_wires=2)
        params = rng.random(shape)

        base = qml.StronglyEntanglingLayers(params, wires=[0, 1])

        with pytest.raises(qml.operation.MatrixUndefinedError):
            Adjoint(base).matrix()


def test_sparse_matrix():
    """Test that the spare_matrix method returns the adjoint of the base sparse matrix."""
    from scipy.sparse import csr_matrix

    H = np.array([[6 + 0j, 1 - 2j], [1 + 2j, -1]])
    H = csr_matrix(H)
    base = qml.SparseHamiltonian(H, wires=0)

    op = Adjoint(base)

    base_sparse_mat = base.sparse_matrix()
    base_conj_T = qml.numpy.conj(qml.numpy.transpose(base_sparse_mat))
    op_sparse_mat = op.sparse_matrix()

    assert isinstance(op_sparse_mat, csr_matrix)

    assert qml.math.allclose(base_conj_T.toarray(), op_sparse_mat.toarray())


class TestEigvals:
    """Test the Adjoint class adjoint methods."""

    @pytest.mark.parametrize(
        "base", (qml.PauliX(0), qml.Hermitian(np.array([[6 + 0j, 1 - 2j], [1 + 2j, -1]]), wires=0))
    )
    def test_hermitian_eigvals(self, base):
        """Test adjoint's eigvals are the same as base eigvals when op is Hermitian."""
        base_eigvals = base.eigvals()
        adj_eigvals = Adjoint(base).eigvals()
        assert qml.math.allclose(base_eigvals, adj_eigvals)

    def test_non_hermitian_eigvals(self):
        """Test that the Adjoint eigvals are the conjugate of the base's eigvals."""

        base = qml.SX(0)
        base_eigvals = base.eigvals()
        adj_eigvals = Adjoint(base).eigvals()

        assert qml.math.allclose(qml.math.conj(base_eigvals), adj_eigvals)

    def test_no_matrix_defined_eigvals(self):
        """Test that if the base does not define eigvals, The Adjoint raises the same error."""
        base = qml.QubitStateVector([1, 0], wires=0)

        with pytest.raises(qml.operation.EigvalsUndefinedError):
            Adjoint(base).eigvals()


class TestDecompositionExpand:
    """Test the decomposition and expand methods for the Adjoint class."""

    def test_decomp_custom_adjoint_defined(self):
        """Test decomposition method when a custom adjoint is defined."""
        decomp = Adjoint(qml.Hadamard(0)).decomposition()
        assert len(decomp) == 1
        assert isinstance(decomp[0], qml.Hadamard)

    def test_expand_custom_adjoint_defined(self):
        """Test expansion method when a custom adjoint is defined."""
        base = qml.Hadamard(0)
        tape = Adjoint(base).expand()

        assert len(tape) == 1
        assert isinstance(tape[0], qml.Hadamard)

    def test_decomp(self):
        """Test decomposition when base has decomposition but no custom adjoint."""
        base = qml.SX(0)
        base_decomp = base.decomposition()
        decomp = Adjoint(base).decomposition()

        for adj_op, base_op in zip(decomp, reversed(base_decomp)):
            assert isinstance(adj_op, Adjoint)
            assert adj_op.base.__class__ == base_op.__class__
            assert qml.math.allclose(adj_op.data, base_op.data)

    def test_expand(self):
        """Test expansion when base has decomposition but no custom adjoint."""

        base = qml.SX(0)
        base_tape = base.expand()
        tape = Adjoint(base).expand()

        for base_op, adj_op in zip(reversed(base_tape), tape):
            assert isinstance(adj_op, Adjoint)
            assert base_op.__class__ == adj_op.base.__class__
            assert qml.math.allclose(adj_op.data, base_op.data)

    def test_no_base_gate_decomposition(self):
        """Test that when the base gate doesn't have a decomposition, the Adjoint decomposition
        method raises the proper error."""
        nr_wires = 2
        rho = np.zeros((2**nr_wires, 2**nr_wires), dtype=np.complex128)
        rho[0, 0] = 1  # initialize the pure state density matrix for the |0><0| state
        base = qml.QubitDensityMatrix(rho, wires=(0, 1))

        with pytest.raises(qml.operation.DecompositionUndefinedError):
            Adjoint(base).decomposition()

    def test_adjoint_of_adjoint(self):
        """Test that the adjoint an adjoint returns the base operator through both decomposition and expand."""

        base = qml.PauliX(0)
        adj1 = Adjoint(base)
        adj2 = Adjoint(adj1)

        assert adj2.decomposition()[0] is base

        tape = adj2.expand()
        assert tape.circuit[0] is base


class TestIntegration:
    """Test the integration of the Adjoint class with qnodes and gradients."""

    @pytest.mark.parametrize(
        "diff_method", ("parameter-shift", "finite-diff", "adjoint", "backprop")
    )
    def test_gradient_adj_rx(self, diff_method):
        @qml.qnode(qml.device("default.qubit", wires=1), diff_method=diff_method)
        def circuit(x):
            Adjoint(qml.RX(x, wires=0))
            return qml.expval(qml.PauliY(0))

        x = np.array(1.2345, requires_grad=True)

        res = circuit(x)
        expected = np.sin(x)
        assert qml.math.allclose(res, expected)

        grad = qml.grad(circuit)(x)
        expected_grad = np.cos(x)

        assert qml.math.allclose(grad, expected_grad)<|MERGE_RESOLUTION|>--- conflicted
+++ resolved
@@ -290,8 +290,6 @@
             assert s1.data == s2.data
             assert s1.arithmetic_depth == s2.arithmetic_depth
 
-<<<<<<< HEAD
-=======
     def test_simplify_adj_of_prod(self):
         """Test that the simplify method converts an adjoint of products to a (reverse) product
         of adjoints."""
@@ -310,7 +308,6 @@
             assert s1.data == s2.data
             assert s1.arithmetic_depth == s2.arithmetic_depth
 
->>>>>>> 28386e36
 
 class TestMiscMethods:
     """Test miscellaneous small methods on the Adjoint class."""
