--- conflicted
+++ resolved
@@ -263,12 +263,6 @@
         adj_op = Adjoint(Adjoint(Adjoint(qml.RZ(1.32, wires=0))))
         final_op = Adjoint(qml.RZ(1.32, wires=0))
         simplified_op = adj_op.simplify()
-<<<<<<< HEAD
-        assert qml.equal(
-            op1=simplified_op.base, op2=final_op.base
-        )  # TODO: Remove `.base` when comparison between Adjoint operators is fixed
-        assert simplified_op.arithmetic_depth == 1
-=======
 
         # TODO: Use qml.equal when supported for nested operators
 
@@ -276,7 +270,6 @@
         assert final_op.data == simplified_op.data
         assert final_op.wires == simplified_op.wires
         assert final_op.arithmetic_depth == simplified_op.arithmetic_depth
->>>>>>> fc93386c
 
     def test_simplify_method_with_depth_equal_to_2(self):
         """Test the simplify method with depth equal to 2."""
@@ -284,12 +277,6 @@
 
         final_op = Adjoint(Adjoint(qml.RZ(1.32, wires=0)))
         simplified_op = adj_op.simplify(depth=2)
-<<<<<<< HEAD
-        assert qml.equal(
-            op1=simplified_op.base.base, op2=final_op.base.base
-        )  # TODO: Remove `.base.base` when comparison between Adjoint operators is fixed
-        assert simplified_op.arithmetic_depth == 2
-=======
 
         # TODO: Use qml.equal when supported for nested operators
 
@@ -297,15 +284,11 @@
         assert final_op.data == simplified_op.data
         assert final_op.wires == simplified_op.wires
         assert final_op.arithmetic_depth == simplified_op.arithmetic_depth
->>>>>>> fc93386c
 
     def test_simplify_adj_of_sums(self):
         """Test that the simplify methods converts an adjoint of sums to a sum of adjoints."""
         adj_op = Adjoint(qml.op_sum(qml.PauliX(0), qml.PauliY(0), qml.PauliZ(0)))
         sum_op = qml.op_sum(Adjoint(qml.PauliX(0)), Adjoint(qml.PauliY(0)), Adjoint(qml.PauliZ(0)))
-<<<<<<< HEAD
-        assert qml.equal(adj_op.simplify(), sum_op)
-=======
         simplified_op = adj_op.simplify()
 
         # TODO: Use qml.equal when supported for nested operators
@@ -320,7 +303,6 @@
             assert s1.wires == s2.wires
             assert s1.data == s2.data
             assert s1.arithmetic_depth == s2.arithmetic_depth
->>>>>>> fc93386c
 
 
 class TestMiscMethods:
