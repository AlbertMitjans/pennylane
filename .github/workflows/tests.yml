--- conflicted
+++ resolved
@@ -1,294 +1,290 @@
-name: Tests
-on:
-  push:
-    branches:
-      - master
-  pull_request:
-
-
-env:
-  TF_VERSION: 2.6
-  TORCH_VERSION: 1.10.0+cpu
-  COVERAGE_FLAGS: "--cov=pennylane --cov-report=term-missing --cov-report=xml --no-flaky-report -p no:warnings --tb=native"
-
-
-jobs:
-  core-tests:
-    runs-on: ubuntu-latest
-
-    strategy:
-      matrix:
-        config:
-          - {python-version: 3.7, interfaces: ['torch']}
-          - {python-version: 3.7, interfaces: ['tf']}
-          - {python-version: 3.8, interfaces: ['tf', 'torch', 'jax']}
-          - {python-version: 3.9, interfaces: []}
-          - {python-version: '3.10', interfaces: []}
-
-
-    steps:
-      - name: Cancel Previous Runs
-        uses: styfle/cancel-workflow-action@0.4.1
-        with:
-          access_token: ${{ github.token }}
-
-      - uses: actions/checkout@v2
-        with:
-          fetch-depth: 2
-
-      - name: Set up Python
-        uses: actions/setup-python@v2
-        with:
-          python-version: ${{ matrix.config.python-version }}
-
-      - name: Install dependencies
-        run: |
-          python -m pip install --upgrade pip
-          pip install -r requirements-ci.txt
-          pip install wheel pytest pytest-cov pytest-mock pytest-xdist flaky --upgrade
-
-      - name: Conditionally install PyTorch
-        if: contains(matrix.config.interfaces, 'torch')
-        run: pip3 install torch==$TORCH_VERSION -f https://download.pytorch.org/whl/torch_stable.html
-
-      - name: Conditionally install TensorFlow
-        if: contains(matrix.config.interfaces, 'tf')
-        run: pip3 install tensorflow==$TF_VERSION keras==$TF_VERSION
-
-      # Jax releases new version very frequently, so we should always build
-      # to the latest release. We can always fix a version later if it breaks.
-      - name: Conditionally install JAX
-        if: contains(matrix.config.interfaces, 'jax')
-        run: pip3 install jax jaxlib
-
-      - name: Install PennyLane
-        run: |
-          pip install -r requirements-ci.txt
-          python setup.py bdist_wheel
-          pip install dist/PennyLane*.whl
-
-      - name: Install Lightning-master
-        run: python -m pip install -i https://test.pypi.org/simple/ PennyLane-Lightning --pre --upgrade
-
-      - name: Install Testmon
-        run: python -m pip install pytest-testmon azure-storage-blob
-
-      - name: Show GitHub context
-        env:
-          GITHUB_CONTEXT: ${{ toJson(github) }}
-        run: echo "$GITHUB_CONTEXT"
-
-#      - name: Download Testmon Data Artifact
-#        uses: actions/download-artifact@v3
-#        continue-on-error: true
-#        with:
-#          name: ${{ matrix.config.python-version }}-${{ join(matrix.config.interfaces, '-') }}-${{ github.event.pull_request.base.sha }}
-#          path: /home/runner/work/pennylane/pennylane/.testmondata
-
-      - name: Get Cached Testmon Data
-        id: cache-testmon
-        uses: actions/cache@v3
-        with:
-          path: ./.testmondata
-          key: ${{ matrix.config.python-version }}-${{ join(matrix.config.interfaces, '-') }}-${{ github.event.pull_request.base.sha }}
-
-
-      - name: List folder
-        run: ls -a
-
-#      - name: Get Testmon Data
-#        run: python testmon_sync.py download ${{ matrix.config.python-version }} ${{ join(matrix.config.interfaces, '-') }} ${{ github.event.pull_request.base.sha }}
-
-      - name: Run tests
-<<<<<<< HEAD
-        run: python -m pytest --testmon --rootdir=. tests $COVERAGE_FLAGS
-
-      - name: List folder
-        run: ls -a
-
-#      - name: Upload Testmon Data
-#        run: python testmon_sync.py upload ${{ matrix.config.python-version }} ${{ join(matrix.config.interfaces, '-') }} ${{ github.event.pull_request.head.sha }}
-
-#      - name: Upload Testmon Data Artifact
-#        uses: actions/upload-artifact@v3
-#        with:
-#          name: ${{ matrix.config.python-version }}-${{ join(matrix.config.interfaces, '-') }}-${{ github.event.pull_request.head.sha }}
-#          path: /home/runner/work/pennylane/pennylane/.testmondata
-      - name: Cache Testmon Data
-        id: cache-testmon
-        uses: actions/cache@v3
-        with:
-          path: ./.testmondata
-          key: ${{ matrix.config.python-version }}-${{ join(matrix.config.interfaces, '-') }}-${{ github.event.pull_request.head.sha }}
-=======
-        run: python -m pytest tests --cov=pennylane $COVERAGE_FLAGS -m "not qcut and not qchem" -n auto
-
-      - name: Adjust coverage file for Codecov
-        run: bash <(sed -i 's/filename=\"/filename=\"pennylane\//g' coverage.xml)
-
-      - name: Upload coverage to Codecov
-        uses: codecov/codecov-action@v3
-        with:
-          file: ./coverage.xml
-
-  qcut:
-    runs-on: ubuntu-latest
-
-    steps:
-      - name: Cancel Previous Runs
-        uses: styfle/cancel-workflow-action@0.4.1
-        with:
-          access_token: ${{ github.token }}
-
-      - uses: actions/checkout@v2
-        with:
-          fetch-depth: 2
-
-      - name: Set up Python
-        uses: actions/setup-python@v2
-        with:
-          python-version: 3.8
-
-      - name: Install dependencies
-        run: |
-          python -m pip install --upgrade pip
-          pip install -r requirements-ci.txt
-          pip install wheel pytest pytest-cov pytest-mock pytest-xdist flaky --upgrade
-
-      - name: Conditionally install TensorFlow
-        run: pip3 install tensorflow==$TF_VERSION keras==$TF_VERSION
-
-      - name: Install KaHyPar
-        run: pip3 install kahypar==1.1.7
-
-      - name: Install PennyLane
-        run: |
-          pip install -r requirements-ci.txt
-          python setup.py bdist_wheel
-          pip install dist/PennyLane*.whl
-
-      - name: Run tests
-        run: |
-          python -m pytest tests --cov=pennylane $COVERAGE_FLAGS -m qcut -n auto
->>>>>>> bd552acc
-
-      - name: Adjust coverage file for Codecov
-        run: bash <(sed -i 's/filename=\"/filename=\"pennylane\//g' coverage.xml)
-
-      - name: Upload coverage to Codecov
-        uses: codecov/codecov-action@v3
-        with:
-          file: ./coverage.xml
-
-  qchem:
-    runs-on: ubuntu-latest
-
-    steps:
-      - name: Cancel Previous Runs
-        uses: styfle/cancel-workflow-action@0.4.1
-        with:
-          access_token: ${{ github.token }}
-
-      - uses: actions/checkout@v2
-        with:
-          fetch-depth: 2
-
-      - name: Set up Python
-        uses: actions/setup-python@v2
-        with:
-          # Based on previous experience, PySCF installation might fail or take
-          # longer time with some python versions
-          python-version: 3.9
-
-      - name: Install dependencies
-        run: |
-          python -m pip install --upgrade pip
-          pip install -r requirements-ci.txt
-          pip install wheel pytest pytest-cov pytest-mock pytest-xdist flaky --upgrade
-
-      - name: Install openfermionpyscf
-        run: pip3 install openfermionpyscf
-
-      - name: Install PennyLane
-        run: |
-          pip install -r requirements-ci.txt
-          python setup.py bdist_wheel
-          pip install dist/PennyLane*.whl
-
-      - name: Run tests
-        run: |
-          python -m pytest tests --cov=pennylane $COVERAGE_FLAGS -m qchem -n auto
-
-      - name: Adjust coverage file for Codecov
-        run: bash <(sed -i 's/filename=\"/filename=\"pennylane\//g' coverage.xml)
-
-      - name: Upload coverage to Codecov
-        uses: codecov/codecov-action@v3
-        with:
-          file: ./coverage.xml
-
-  device-tests:
-    runs-on: ubuntu-latest
-
-    strategy:
-      matrix:
-        config:
-          - {device: "default.qubit", shots: None}
-          - {device: "default.qubit", shots: 10000}
-          # - {device: "default.qubit.tf", shots: None}
-          - {device: "default.qubit.autograd", shots: None}
-          - {device: "default.mixed", shots: None}
-
-    steps:
-      - name: Cancel Previous Runs
-        uses: styfle/cancel-workflow-action@0.4.1
-        with:
-          access_token: ${{ github.token }}
-
-      - uses: actions/checkout@v2
-        with:
-          fetch-depth: 2
-
-      - name: Set up Python
-        uses: actions/setup-python@v2
-        with:
-          python-version: 3.8
-
-      - name: Install dependencies
-        run: |
-          python -m pip install --upgrade pip
-          pip install -r requirements-ci.txt
-          pip install wheel pytest pytest-cov pytest-mock flaky --upgrade
-
-      - name: Conditionally install PyTorch
-        if: contains(matrix.config.device, 'torch')
-        run: pip3 install torch==$TORCH_VERSION -f https://download.pytorch.org/whl/torch_stable.html
-
-      - name: Conditionally install TensorFlow
-        if: contains(matrix.config.device, 'tf')
-        run: pip3 install tensorflow==$TF_VERSION
-
-      - name: Conditionally install Jax
-        if: contains(matrix.config.device, 'jax')
-        run: pip3 install jax jaxlib
-
-      - name: Install PennyLane
-        run: |
-          pip install -r requirements-ci.txt
-          python setup.py bdist_wheel
-          pip install dist/PennyLane*.whl
-
-      - name: Run tests
-        run: |
-          python -m pytest pennylane/devices/tests \
-            --device=${{ matrix.config.device }} \
-            --shots=${{ matrix.config.shots }} \
-            --cov=pennylane $COVERAGE_FLAGS
-
-      - name: Adjust coverage file for Codecov
-        run: bash <(sed -i 's/filename=\"/filename=\"pennylane\//g' coverage.xml)
-
-      - name: Upload coverage to Codecov
-        uses: codecov/codecov-action@v3
-        with:
-          file: ./coverage.xml
+name: Tests
+on:
+  push:
+    branches:
+      - master
+  pull_request:
+
+
+env:
+  TF_VERSION: 2.6
+  TORCH_VERSION: 1.10.0+cpu
+  COVERAGE_FLAGS: "--cov=pennylane --cov-report=term-missing --cov-report=xml --no-flaky-report -p no:warnings --tb=native"
+
+
+jobs:
+  core-tests:
+    runs-on: ubuntu-latest
+
+    strategy:
+      matrix:
+        config:
+          - {python-version: 3.7, interfaces: ['torch']}
+          - {python-version: 3.7, interfaces: ['tf']}
+          - {python-version: 3.8, interfaces: ['tf', 'torch', 'jax']}
+          - {python-version: 3.9, interfaces: []}
+          - {python-version: '3.10', interfaces: []}
+
+
+    steps:
+      - name: Cancel Previous Runs
+        uses: styfle/cancel-workflow-action@0.4.1
+        with:
+          access_token: ${{ github.token }}
+
+      - uses: actions/checkout@v2
+        with:
+          fetch-depth: 2
+
+      - name: Set up Python
+        uses: actions/setup-python@v2
+        with:
+          python-version: ${{ matrix.config.python-version }}
+
+      - name: Install dependencies
+        run: |
+          python -m pip install --upgrade pip
+          pip install -r requirements-ci.txt
+          pip install wheel pytest pytest-cov pytest-mock pytest-xdist flaky --upgrade
+
+      - name: Conditionally install PyTorch
+        if: contains(matrix.config.interfaces, 'torch')
+        run: pip3 install torch==$TORCH_VERSION -f https://download.pytorch.org/whl/torch_stable.html
+
+      - name: Conditionally install TensorFlow
+        if: contains(matrix.config.interfaces, 'tf')
+        run: pip3 install tensorflow==$TF_VERSION keras==$TF_VERSION
+
+      # Jax releases new version very frequently, so we should always build
+      # to the latest release. We can always fix a version later if it breaks.
+      - name: Conditionally install JAX
+        if: contains(matrix.config.interfaces, 'jax')
+        run: pip3 install jax jaxlib
+
+      - name: Install PennyLane
+        run: |
+          pip install -r requirements-ci.txt
+          python setup.py bdist_wheel
+          pip install dist/PennyLane*.whl
+
+      - name: Install Lightning-master
+        run: python -m pip install -i https://test.pypi.org/simple/ PennyLane-Lightning --pre --upgrade
+
+      - name: Install Testmon
+        run: python -m pip install pytest-testmon azure-storage-blob
+
+      - name: Show GitHub context
+        env:
+          GITHUB_CONTEXT: ${{ toJson(github) }}
+        run: echo "$GITHUB_CONTEXT"
+
+#      - name: Download Testmon Data Artifact
+#        uses: actions/download-artifact@v3
+#        continue-on-error: true
+#        with:
+#          name: ${{ matrix.config.python-version }}-${{ join(matrix.config.interfaces, '-') }}-${{ github.event.pull_request.base.sha }}
+#          path: /home/runner/work/pennylane/pennylane/.testmondata
+
+      - name: Get Cached Testmon Data
+        id: cache-testmon
+        uses: actions/cache@v3
+        with:
+          path: ./.testmondata
+          key: ${{ matrix.config.python-version }}-${{ join(matrix.config.interfaces, '-') }}-${{ github.event.pull_request.base.sha }}
+
+
+      - name: List folder
+        run: ls -a
+
+#      - name: Get Testmon Data
+#        run: python testmon_sync.py download ${{ matrix.config.python-version }} ${{ join(matrix.config.interfaces, '-') }} ${{ github.event.pull_request.base.sha }}
+
+      - name: Run tests
+        run: python -m pytest --testmon --rootdir=. tests $COVERAGE_FLAGS -m "not qcut and not qchem" -n auto
+
+      - name: List folder
+        run: ls -a
+
+#      - name: Upload Testmon Data
+#        run: python testmon_sync.py upload ${{ matrix.config.python-version }} ${{ join(matrix.config.interfaces, '-') }} ${{ github.event.pull_request.head.sha }}
+
+#      - name: Upload Testmon Data Artifact
+#        uses: actions/upload-artifact@v3
+#        with:
+#          name: ${{ matrix.config.python-version }}-${{ join(matrix.config.interfaces, '-') }}-${{ github.event.pull_request.head.sha }}
+#          path: /home/runner/work/pennylane/pennylane/.testmondata
+      - name: Cache Testmon Data
+        id: cache-testmon
+        uses: actions/cache@v3
+        with:
+          path: ./.testmondata
+          key: ${{ matrix.config.python-version }}-${{ join(matrix.config.interfaces, '-') }}-${{ github.event.pull_request.head.sha }}
+
+      - name: Adjust coverage file for Codecov
+        run: bash <(sed -i 's/filename=\"/filename=\"pennylane\//g' coverage.xml)
+
+      - name: Upload coverage to Codecov
+        uses: codecov/codecov-action@v3
+        with:
+          file: ./coverage.xml
+
+  qcut:
+    runs-on: ubuntu-latest
+
+    steps:
+      - name: Cancel Previous Runs
+        uses: styfle/cancel-workflow-action@0.4.1
+        with:
+          access_token: ${{ github.token }}
+
+      - uses: actions/checkout@v2
+        with:
+          fetch-depth: 2
+
+      - name: Set up Python
+        uses: actions/setup-python@v2
+        with:
+          python-version: 3.8
+
+      - name: Install dependencies
+        run: |
+          python -m pip install --upgrade pip
+          pip install -r requirements-ci.txt
+          pip install wheel pytest pytest-cov pytest-mock pytest-xdist flaky --upgrade
+
+      - name: Conditionally install TensorFlow
+        run: pip3 install tensorflow==$TF_VERSION keras==$TF_VERSION
+
+      - name: Install KaHyPar
+        run: pip3 install kahypar==1.1.7
+
+      - name: Install PennyLane
+        run: |
+          pip install -r requirements-ci.txt
+          python setup.py bdist_wheel
+          pip install dist/PennyLane*.whl
+
+      - name: Run tests
+        run: |
+          python -m pytest tests --cov=pennylane $COVERAGE_FLAGS -m qcut -n auto
+
+      - name: Adjust coverage file for Codecov
+        run: bash <(sed -i 's/filename=\"/filename=\"pennylane\//g' coverage.xml)
+
+      - name: Upload coverage to Codecov
+        uses: codecov/codecov-action@v3
+        with:
+          file: ./coverage.xml
+
+  qchem:
+    runs-on: ubuntu-latest
+
+    steps:
+      - name: Cancel Previous Runs
+        uses: styfle/cancel-workflow-action@0.4.1
+        with:
+          access_token: ${{ github.token }}
+
+      - uses: actions/checkout@v2
+        with:
+          fetch-depth: 2
+
+      - name: Set up Python
+        uses: actions/setup-python@v2
+        with:
+          # Based on previous experience, PySCF installation might fail or take
+          # longer time with some python versions
+          python-version: 3.9
+
+      - name: Install dependencies
+        run: |
+          python -m pip install --upgrade pip
+          pip install -r requirements-ci.txt
+          pip install wheel pytest pytest-cov pytest-mock pytest-xdist flaky --upgrade
+
+      - name: Install openfermionpyscf
+        run: pip3 install openfermionpyscf
+
+      - name: Install PennyLane
+        run: |
+          pip install -r requirements-ci.txt
+          python setup.py bdist_wheel
+          pip install dist/PennyLane*.whl
+
+      - name: Run tests
+        run: |
+          python -m pytest tests --cov=pennylane $COVERAGE_FLAGS -m qchem -n auto
+
+      - name: Adjust coverage file for Codecov
+        run: bash <(sed -i 's/filename=\"/filename=\"pennylane\//g' coverage.xml)
+
+      - name: Upload coverage to Codecov
+        uses: codecov/codecov-action@v3
+        with:
+          file: ./coverage.xml
+
+  device-tests:
+    runs-on: ubuntu-latest
+
+    strategy:
+      matrix:
+        config:
+          - {device: "default.qubit", shots: None}
+          - {device: "default.qubit", shots: 10000}
+          # - {device: "default.qubit.tf", shots: None}
+          - {device: "default.qubit.autograd", shots: None}
+          - {device: "default.mixed", shots: None}
+
+    steps:
+      - name: Cancel Previous Runs
+        uses: styfle/cancel-workflow-action@0.4.1
+        with:
+          access_token: ${{ github.token }}
+
+      - uses: actions/checkout@v2
+        with:
+          fetch-depth: 2
+
+      - name: Set up Python
+        uses: actions/setup-python@v2
+        with:
+          python-version: 3.8
+
+      - name: Install dependencies
+        run: |
+          python -m pip install --upgrade pip
+          pip install -r requirements-ci.txt
+          pip install wheel pytest pytest-cov pytest-mock flaky --upgrade
+
+      - name: Conditionally install PyTorch
+        if: contains(matrix.config.device, 'torch')
+        run: pip3 install torch==$TORCH_VERSION -f https://download.pytorch.org/whl/torch_stable.html
+
+      - name: Conditionally install TensorFlow
+        if: contains(matrix.config.device, 'tf')
+        run: pip3 install tensorflow==$TF_VERSION
+
+      - name: Conditionally install Jax
+        if: contains(matrix.config.device, 'jax')
+        run: pip3 install jax jaxlib
+
+      - name: Install PennyLane
+        run: |
+          pip install -r requirements-ci.txt
+          python setup.py bdist_wheel
+          pip install dist/PennyLane*.whl
+
+      - name: Run tests
+        run: |
+          python -m pytest pennylane/devices/tests \
+            --device=${{ matrix.config.device }} \
+            --shots=${{ matrix.config.shots }} \
+            --cov=pennylane $COVERAGE_FLAGS
+
+      - name: Adjust coverage file for Codecov
+        run: bash <(sed -i 's/filename=\"/filename=\"pennylane\//g' coverage.xml)
+
+      - name: Upload coverage to Codecov
+        uses: codecov/codecov-action@v3
+        with:
+          file: ./coverage.xml