# Copyright 2018-2021 Xanadu Quantum Technologies Inc.

# Licensed under the Apache License, Version 2.0 (the "License");
# you may not use this file except in compliance with the License.
# You may obtain a copy of the License at

#     http://www.apache.org/licenses/LICENSE-2.0

# Unless required by applicable law or agreed to in writing, software
# distributed under the License is distributed on an "AS IS" BASIS,
# WITHOUT WARRANTIES OR CONDITIONS OF ANY KIND, either express or implied.
# See the License for the specific language governing permissions and
# limitations under the License.
r"""
The default.qubit device is PennyLane's standard qubit-based device.

It implements the necessary :class:`~pennylane._device.Device` methods as well as some built-in
:mod:`qubit operations <pennylane.ops.qubit>`, and provides a very simple pure state
simulation of a qubit-based quantum circuit architecture.
"""
import itertools
import functools
from string import ascii_letters as ABC

import numpy as np
from scipy.sparse import csr_matrix

import pennylane as qml
from pennylane import QubitDevice, DeviceError, QubitStateVector, BasisState, Snapshot
from pennylane.ops.qubit.attributes import diagonal_in_z_basis
from pennylane.wires import WireError
from .._version import __version__

ABC_ARRAY = np.array(list(ABC))

# tolerance for numerical errors
tolerance = 1e-10
SQRT2INV = 1 / np.sqrt(2)
TPHASE = np.exp(1j * np.pi / 4)


def _get_slice(index, axis, num_axes):
    """Allows slicing along an arbitrary axis of an array or tensor.

    Args:
        index (int): the index to access
        axis (int): the axis to slice into
        num_axes (int): total number of axes

    Returns:
        tuple[slice or int]: a tuple that can be used to slice into an array or tensor

    **Example:**

    Accessing the 2 index along axis 1 of a 3-axis array:

    >>> sl = _get_slice(2, 1, 3)
    >>> sl
    (slice(None, None, None), 2, slice(None, None, None))
    >>> a = np.arange(27).reshape((3, 3, 3))
    >>> a[sl]
    array([[ 6,  7,  8],
           [15, 16, 17],
           [24, 25, 26]])
    """
    idx = [slice(None)] * num_axes
    idx[axis] = index
    return tuple(idx)


# pylint: disable=unused-argument
class DefaultQubit(QubitDevice):
    """Default qubit device for PennyLane.

    Args:
        wires (int, Iterable[Number, str]): Number of subsystems represented by the device,
            or iterable that contains unique labels for the subsystems as numbers (i.e., ``[-1, 0, 2]``)
            or strings (``['ancilla', 'q1', 'q2']``). Default 1 if not specified.
        shots (None, int): How many times the circuit should be evaluated (or sampled) to estimate
            the expectation values. Defaults to ``None`` if not specified, which means that the device
            returns analytical results.
    """

    name = "Default qubit PennyLane plugin"
    short_name = "default.qubit"
    pennylane_requires = __version__
    version = __version__
    author = "Xanadu Inc."

    operations = {
        "Identity",
        "Snapshot",
        "BasisState",
        "QubitStateVector",
        "QubitUnitary",
        "ControlledQubitUnitary",
        "MultiControlledX",
        "DiagonalQubitUnitary",
        "PauliX",
        "PauliY",
        "PauliZ",
        "MultiRZ",
        "Hadamard",
        "S",
        "Adjoint(S)",
        "T",
        "Adjoint(T)",
        "SX",
        "Adjoint(SX)",
        "CNOT",
        "SWAP",
        "ISWAP",
        "Adjoint(ISWAP)",
        "SISWAP",
        "Adjoint(SISWAP)",
        "SQISW",
        "CSWAP",
        "Toffoli",
        "CY",
        "CZ",
        "PhaseShift",
        "ControlledPhaseShift",
        "CPhase",
        "RX",
        "RY",
        "RZ",
        "Rot",
        "CRX",
        "CRY",
        "CRZ",
        "CRot",
        "IsingXX",
        "IsingYY",
        "IsingZZ",
        "IsingXY",
        "SingleExcitation",
        "SingleExcitationPlus",
        "SingleExcitationMinus",
        "DoubleExcitation",
        "DoubleExcitationPlus",
        "DoubleExcitationMinus",
        "QubitCarry",
        "QubitSum",
        "OrbitalRotation",
        "QFT",
        "ECR",
    }

    observables = {
        "PauliX",
        "PauliY",
        "PauliZ",
        "Hadamard",
        "Hermitian",
        "Identity",
        "Projector",
        "SparseHamiltonian",
        "Hamiltonian",
    }

    def __init__(
        self, wires, *, r_dtype=np.float64, c_dtype=np.complex128, shots=None, analytic=None
    ):
        super().__init__(wires, shots, r_dtype=r_dtype, c_dtype=c_dtype, analytic=analytic)
        self._debugger = None

        # Create the initial state. Internally, we store the
        # state as an array of dimension [2]*wires.
        self._state = self._create_basis_state(0)
        self._pre_rotated_state = self._state

        self._apply_ops = {
            "PauliX": self._apply_x,
            "PauliY": self._apply_y,
            "PauliZ": self._apply_z,
            "Hadamard": self._apply_hadamard,
            "S": self._apply_s,
            "T": self._apply_t,
            "SX": self._apply_sx,
            "CNOT": self._apply_cnot,
            "SWAP": self._apply_swap,
            "CZ": self._apply_cz,
            "Toffoli": self._apply_toffoli,
        }

    @functools.lru_cache()
    def map_wires(self, wires):
        # temporarily overwrite this method to bypass
        # wire map that produces Wires objects
        try:
            mapped_wires = [self.wire_map[w] for w in wires]
        except KeyError as e:
            raise WireError(
                f"Did not find some of the wires {wires.labels} on device with wires {self.wires.labels}."
            ) from e

        return mapped_wires

    def define_wire_map(self, wires):
        # temporarily overwrite this method to bypass
        # wire map that produces Wires objects
        consecutive_wires = range(self.num_wires)
        wire_map = zip(wires, consecutive_wires)
        return dict(wire_map)

    # pylint: disable=arguments-differ
    def apply(self, operations, rotations=None, **kwargs):
        rotations = rotations or []

        # apply the circuit operations
        for i, operation in enumerate(operations):

            if i > 0 and isinstance(operation, (QubitStateVector, BasisState)):
                raise DeviceError(
                    f"Operation {operation.name} cannot be used after other Operations have already been applied "
                    f"on a {self.short_name} device."
                )

            if isinstance(operation, QubitStateVector):
                self._apply_state_vector(operation.parameters[0], operation.wires)
            elif isinstance(operation, BasisState):
                self._apply_basis_state(operation.parameters[0], operation.wires)
            elif isinstance(operation, Snapshot):
                if self._debugger and self._debugger.active:
                    state_vector = np.array(self._flatten(self._state))
                    if operation.tag:
                        self._debugger.snapshots[operation.tag] = state_vector
                    else:
                        self._debugger.snapshots[len(self._debugger.snapshots)] = state_vector
            else:
                self._state = self._apply_operation(self._state, operation)

        # store the pre-rotated state
        self._pre_rotated_state = self._state

        # apply the circuit rotations
        for operation in rotations:
            self._state = self._apply_operation(self._state, operation)

    def _apply_operation(self, state, operation):
        """Applies operations to the input state.

        Args:
            state (array[complex]): input state
            operation (~.Operation): operation to apply on the device

        Returns:
            array[complex]: output state
        """
        if operation.base_name == "Identity":
            return state
        wires = operation.wires

        if operation.base_name in self._apply_ops:
            axes = [
                ax + int(self._ndim(state) > self.num_wires) for ax in self.wires.indices(wires)
            ]
            return self._apply_ops[operation.base_name](state, axes, inverse=operation.inverse)

        matrix = self._asarray(self._get_unitary_matrix(operation), dtype=self.C_DTYPE)

        if operation in diagonal_in_z_basis:
            return self._apply_diagonal_unitary(state, matrix, wires)
        if len(wires) <= 2:
            # Einsum is faster for small gates
            return self._apply_unitary_einsum(state, matrix, wires)

        return self._apply_unitary(state, matrix, wires)

    def _apply_x(self, state, axes, **kwargs):
        """Applies a PauliX gate by rolling 1 unit along the axis specified in ``axes``.

        Rolling by 1 unit along the axis means that the :math:`|0 \rangle` state with index ``0`` is
        shifted to the :math:`|1 \rangle` state with index ``1``. Likewise, since rolling beyond
        the last index loops back to the first, :math:`|1 \rangle` is transformed to
        :math:`|0\rangle`.

        Args:
            state (array[complex]): input state
            axes (List[int]): target axes to apply transformation

        Returns:
            array[complex]: output state
        """
        return self._roll(state, 1, axes[0])

    def _apply_y(self, state, axes, **kwargs):
        """Applies a PauliY gate by adding a negative sign to the 1 index along the axis specified
        in ``axes``, rolling one unit along the same axis, and multiplying the result by 1j.

        Args:
            state (array[complex]): input state
            axes (List[int]): target axes to apply transformation

        Returns:
            array[complex]: output state
        """
        return 1j * self._apply_x(self._apply_z(state, axes), axes)

    def _apply_z(self, state, axes, **kwargs):
        """Applies a PauliZ gate by adding a negative sign to the 1 index along the axis specified
        in ``axes``.

        Args:
            state (array[complex]): input state
            axes (List[int]): target axes to apply transformation

        Returns:
            array[complex]: output state
        """
        return self._apply_phase(state, axes, -1)

    def _apply_hadamard(self, state, axes, **kwargs):
        """Apply the Hadamard gate by combining the results of applying the PauliX and PauliZ gates.

        Args:
            state (array[complex]): input state
            axes (List[int]): target axes to apply transformation

        Returns:
            array[complex]: output state
        """
        state_x = self._apply_x(state, axes)
        state_z = self._apply_z(state, axes)
        return self._const_mul(SQRT2INV, state_x + state_z)

    def _apply_s(self, state, axes, inverse=False):
        return self._apply_phase(state, axes, 1j, inverse)

    def _apply_t(self, state, axes, inverse=False):
        return self._apply_phase(state, axes, TPHASE, inverse)

    def _apply_sx(self, state, axes, inverse=False):
        """Apply the Square Root X gate.

        Args:
            state (array[complex]): input state
            axes (List[int]): target axes to apply transformation

        Returns:
            array[complex]: output state
        """
        if inverse:
            return 0.5 * ((1 - 1j) * state + (1 + 1j) * self._apply_x(state, axes))

        return 0.5 * ((1 + 1j) * state + (1 - 1j) * self._apply_x(state, axes))

    def _apply_cnot(self, state, axes, **kwargs):
        """Applies a CNOT gate by slicing along the first axis specified in ``axes`` and then
        applying an X transformation along the second axis.

        By slicing along the first axis, we are able to select all of the amplitudes with a
        corresponding :math:`|1\rangle` for the control qubit. This means we then just need to apply
        a :class:`~.PauliX` (NOT) gate to the result.

        Args:
            state (array[complex]): input state
            axes (List[int]): target axes to apply transformation

        Returns:
            array[complex]: output state
        """
        ndim = self._ndim(state)
        sl_0 = _get_slice(0, axes[0], ndim)
        sl_1 = _get_slice(1, axes[0], ndim)

        # We will be slicing into the state according to state[sl_1], giving us all of the
        # amplitudes with a |1> for the control qubit. The resulting array has lost an axis
        # relative to state and we need to be careful about the axis we apply the PauliX rotation
        # to. If axes[1] is larger than axes[0], then we need to shift the target axis down by
        # one, otherwise we can leave as-is. For example: a state has [0, 1, 2, 3], control=1,
        # target=3. Then, state[sl_1] has 3 axes and target=3 now corresponds to the second axis.
        if axes[1] > axes[0]:
            target_axes = [axes[1] - 1]
        else:
            target_axes = [axes[1]]

        state_x = self._apply_x(state[sl_1], axes=target_axes)
        return self._stack([state[sl_0], state_x], axis=axes[0])

    def _apply_toffoli(self, state, axes, **kwargs):
        """Applies a Toffoli gate by slicing along the axis of the greater control qubit, slicing
        each of the resulting sub-arrays along the axis of the smaller control qubit, and then applying
        an X transformation along the axis of the target qubit of the fourth sub-sub-array.

        By performing two consecutive slices in this way, we are able to select all of the amplitudes with
        a corresponding :math:`|11\rangle` for the two control qubits. This means we then just need to apply
        a :class:`~.PauliX` (NOT) gate to the result.

        Args:
            state (array[complex]): input state
            axes (List[int]): target axes to apply transformation

        Returns:
            array[complex]: output state
        """
        cntrl_max = np.argmax(axes[:2])
        cntrl_min = cntrl_max ^ 1
        ndim = self._ndim(state)
        sl_a0 = _get_slice(0, axes[cntrl_max], ndim)
        sl_a1 = _get_slice(1, axes[cntrl_max], ndim)
        sl_b0 = _get_slice(0, axes[cntrl_min], ndim - 1)
        sl_b1 = _get_slice(1, axes[cntrl_min], ndim - 1)

        # If both controls are smaller than the target, shift the target axis down by two. If one
        # control is greater and one control is smaller than the target, shift the target axis
        # down by one. If both controls are greater than the target, leave the target axis as-is.
        if axes[cntrl_min] > axes[2]:
            target_axes = [axes[2]]
        elif axes[cntrl_max] > axes[2]:
            target_axes = [axes[2] - 1]
        else:
            target_axes = [axes[2] - 2]

        # state[sl_a1][sl_b1] gives us all of the amplitudes with a |11> for the two control qubits.
        state_x = self._apply_x(state[sl_a1][sl_b1], axes=target_axes)
        state_stacked_a1 = self._stack([state[sl_a1][sl_b0], state_x], axis=axes[cntrl_min])
        return self._stack([state[sl_a0], state_stacked_a1], axis=axes[cntrl_max])

    def _apply_swap(self, state, axes, **kwargs):
        """Applies a SWAP gate by performing a partial transposition along the specified axes.

        Args:
            state (array[complex]): input state
            axes (List[int]): target axes to apply transformation

        Returns:
            array[complex]: output state
        """
        all_axes = list(range(len(state.shape)))
        all_axes[axes[0]] = axes[1]
        all_axes[axes[1]] = axes[0]
        return self._transpose(state, all_axes)

    def _apply_cz(self, state, axes, **kwargs):
        """Applies a CZ gate by slicing along the first axis specified in ``axes`` and then
        applying a Z transformation along the second axis.

        Args:
            state (array[complex]): input state
            axes (List[int]): target axes to apply transformation

        Returns:
            array[complex]: output state
        """
        ndim = self._ndim(state)
        sl_0 = _get_slice(0, axes[0], ndim)
        sl_1 = _get_slice(1, axes[0], ndim)

        if axes[1] > axes[0]:
            target_axes = [axes[1] - 1]
        else:
            target_axes = [axes[1]]

        state_z = self._apply_z(state[sl_1], axes=target_axes)
        return self._stack([state[sl_0], state_z], axis=axes[0])

    def _apply_phase(self, state, axes, parameters, inverse=False):
        """Applies a phase onto the 1 index along the axis specified in ``axes``.

        Args:
            state (array[complex]): input state
            axes (List[int]): target axes to apply transformation
            parameters (float): phase to apply
            inverse (bool): whether to apply the inverse phase

        Returns:
            array[complex]: output state
        """
        ndim = self._ndim(state)
        sl_0 = _get_slice(0, axes[0], ndim)
        sl_1 = _get_slice(1, axes[0], ndim)

        phase = self._conj(parameters) if inverse else parameters
        return self._stack([state[sl_0], self._const_mul(phase, state[sl_1])], axis=axes[0])

    def expval(self, observable, shot_range=None, bin_size=None):
        """Returns the expectation value of a Hamiltonian observable. When the observable is a
        ``Hamiltonian`` or ``SparseHamiltonian`` object, the expectation value is computed directly
        from the sparse matrix representation, which leads to faster execution.

        Args:
            observable (~.Observable): a PennyLane observable
            shot_range (tuple[int]): 2-tuple of integers specifying the range of samples
                to use. If not specified, all samples are used.
            bin_size (int): Divides the shot range into bins of size ``bin_size``, and
                returns the measurement statistic separately over each bin. If not
                provided, the entire shot range is treated as a single bin.

        Returns:
            float: returns the expectation value of the observable

        .. warning::

            While the QubitDevice function supports broadcasted states already,
            this function does not support broadcasted states or observables yet,
            i.e. it supports broadcasting depending on whether the logic below is
            activated or the execution is passed to ``QubitDevice.expval``.
        """
        # intercept other Hamiltonians
        # TODO: Ideally, this logic should not live in the Device, but be moved
        # to a component that can be re-used by devices as needed.
        if observable.name in ("Hamiltonian", "SparseHamiltonian"):
            assert self.shots is None, f"{observable.name} must be used with shots=None"

            backprop_mode = (
                not isinstance(self.state, np.ndarray)
                or any(not isinstance(d, (float, np.ndarray)) for d in observable.data)
            ) and observable.name == "Hamiltonian"

            if backprop_mode:
                # We must compute the expectation value assuming that the Hamiltonian
                # coefficients *and* the quantum states are tensor objects.

                # Compute  <psi| H |psi> via sum_i coeff_i * <psi| PauliWord |psi> using a sparse
                # representation of the Pauliword
                res = qml.math.cast(qml.math.convert_like(0.0, observable.data), dtype=complex)
                interface = qml.math.get_interface(self.state)

                # Note: it is important that we use the Hamiltonian's data and not the coeffs attribute.
                # This is because the .data attribute may be 'unwrapped' as required by the interfaces,
                # whereas the .coeff attribute will always be the same input dtype that the user provided.
                for op, coeff in zip(observable.ops, observable.data):

                    # extract a scipy.sparse.coo_matrix representation of this Pauli word
                    coo = qml.operation.Tensor(op).sparse_matrix(wires=self.wires, format="coo")
                    Hmat = qml.math.cast(qml.math.convert_like(coo.data, self.state), self.C_DTYPE)

                    product = (
                        qml.math.gather(qml.math.conj(self.state), coo.row)
                        * Hmat
                        * qml.math.gather(self.state, coo.col)
                    )
                    c = qml.math.convert_like(coeff, product)

                    if interface == "tensorflow":
                        c = qml.math.cast(c, "complex128")

                    res = qml.math.convert_like(res, product) + qml.math.sum(c * product)

            else:
                # Coefficients and the state are not trainable, we can be more
                # efficient in how we compute the Hamiltonian sparse matrix.
                if observable.name == "Hamiltonian":
                    Hmat = qml.utils.sparse_hamiltonian(observable, wires=self.wires)
                elif observable.name == "SparseHamiltonian":
                    Hmat = observable.sparse_matrix()

                state = qml.math.toarray(self.state)
                if qml.math.ndim(state) == 2:
                    res = qml.math.array(
                        [
                            csr_matrix.dot(
                                csr_matrix(qml.math.conj(_state)),
                                csr_matrix.dot(Hmat, csr_matrix(_state[..., None])),
                            ).toarray()[0]
                            for _state in state
                        ]
                    )
                else:
                    res = csr_matrix.dot(
                        csr_matrix(qml.math.conj(state)),
                        csr_matrix.dot(Hmat, csr_matrix(state[..., None])),
                    ).toarray()[0]

            if observable.name == "Hamiltonian":
                res = qml.math.squeeze(res)

            return qml.math.real(res)

        return super().expval(observable, shot_range=shot_range, bin_size=bin_size)

    def _get_unitary_matrix(self, unitary):  # pylint: disable=no-self-use
        """Return the matrix representing a unitary operation.

        Args:
            unitary (~.Operation): a PennyLane unitary operation

        Returns:
            array[complex]: Returns a 2D matrix representation of
            the unitary in the computational basis, or, in the case of a diagonal unitary,
            a 1D array representing the matrix diagonal.
        """
        if unitary in diagonal_in_z_basis:
            return unitary.eigvals()

        return unitary.matrix()

    @classmethod
    def capabilities(cls):
        capabilities = super().capabilities().copy()
        capabilities.update(
            model="qubit",
            supports_reversible_diff=True,
            supports_inverse_operations=True,
            supports_analytic_computation=True,
            supports_broadcasting=True,
            returns_state=True,
            passthru_devices={
                "tf": "default.qubit.tf",
                "torch": "default.qubit.torch",
                "autograd": "default.qubit.autograd",
                "jax": "default.qubit.jax",
            },
        )
        return capabilities

    def _create_basis_state(self, index):
        """Return a computational basis state over all wires.

        Args:
            index (int): integer representing the computational basis state

        Returns:
            array[complex]: complex array of shape ``[2]*self.num_wires``
            representing the statevector of the basis state

        Note: This function does not support broadcasted inputs yet.
        """
        state = np.zeros(2**self.num_wires, dtype=np.complex128)
        state[index] = 1
        state = self._asarray(state, dtype=self.C_DTYPE)
        return self._reshape(state, [2] * self.num_wires)

    @property
    def state(self):
        dim = 2**self.num_wires
        batch_size = self._get_batch_size(self._pre_rotated_state, (2,) * self.num_wires, dim)
        shape = (batch_size, dim) if batch_size is not None else (dim,)
        return self._reshape(self._pre_rotated_state, shape)

<<<<<<< HEAD
    def density_matrix(self, wires):
        """Returns the reduced density matrix of a given set of wires.

        Args:
            wires (Wires): wires of the reduced system.

        Returns:
            array[complex]: complex tensor of shape ``(2 ** len(wires), 2 ** len(wires))``
            representing the reduced density matrix.

        .. warning::

            This function does not support broadcasted states yet.
        """
        state = self._pre_rotated_state

        # Return the full density matrix by using numpy tensor product
        if wires == self.wires:
            density_matrix = self._tensordot(state, self._conj(state), axes=0)
            density_matrix = self._reshape(density_matrix, (2 ** len(wires), 2 ** len(wires)))
            return density_matrix

        complete_system = list(range(0, self.num_wires))
        traced_system = [x for x in complete_system if x not in wires.labels]

        # Return the reduced density matrix by using numpy tensor product
        density_matrix = self._tensordot(
            state, self._conj(state), axes=(traced_system, traced_system)
        )
        density_matrix = self._reshape(density_matrix, (2 ** len(wires), 2 ** len(wires)))

        return density_matrix

=======
>>>>>>> fa9f8585
    def _apply_state_vector(self, state, device_wires):
        """Initialize the internal state vector in a specified state.

        Args:
            state (array[complex]): normalized input state of length ``2**len(wires)``
                or broadcasted state of shape ``(batch_size, 2**len(wires))``
            device_wires (Wires): wires that get initialized in the state
        """

        # translate to wire labels used by device
        device_wires = self.map_wires(device_wires)
        dim = 2 ** len(device_wires)

        state = self._asarray(state, dtype=self.C_DTYPE)
        batch_size = self._get_batch_size(state, (dim,), dim)
        output_shape = [2] * self.num_wires
        if batch_size is not None:
            output_shape.insert(0, batch_size)

        if not (state.shape in [(dim,), (batch_size, dim)]):
            raise ValueError("State vector must have shape (2**wires,) or (batch_size, 2**wires).")

        if not qml.math.is_abstract(state):
            norm = qml.math.linalg.norm(state, axis=-1, ord=2)
            if not qml.math.allclose(norm, 1.0, atol=tolerance):
                raise ValueError("Sum of amplitudes-squared does not equal one.")

        if len(device_wires) == self.num_wires and sorted(device_wires) == device_wires:
            # Initialize the entire device state with the input state
            self._state = self._reshape(state, output_shape)
            return

        # generate basis states on subset of qubits via the cartesian product
        basis_states = np.array(list(itertools.product([0, 1], repeat=len(device_wires))))

        # get basis states to alter on full set of qubits
        unravelled_indices = np.zeros((2 ** len(device_wires), self.num_wires), dtype=int)
        unravelled_indices[:, device_wires] = basis_states

        # get indices for which the state is changed to input state vector elements
        ravelled_indices = np.ravel_multi_index(unravelled_indices.T, [2] * self.num_wires)

        if batch_size is not None:
            state = self._scatter(
                (slice(None), ravelled_indices), state, [batch_size, 2**self.num_wires]
            )
        else:
            state = self._scatter(ravelled_indices, state, [2**self.num_wires])
        state = self._reshape(state, output_shape)
        self._state = self._asarray(state, dtype=self.C_DTYPE)

    def _apply_basis_state(self, state, wires):
        """Initialize the state vector in a specified computational basis state.

        Args:
            state (array[int]): computational basis state of shape ``(wires,)``
                consisting of 0s and 1s.
            wires (Wires): wires that the provided computational state should be initialized on

        Note: This function does not support broadcasted inputs yet.
        """
        # translate to wire labels used by device
        device_wires = self.map_wires(wires)

        # length of basis state parameter
        n_basis_state = len(state)

        if not set(state.tolist()).issubset({0, 1}):
            raise ValueError("BasisState parameter must consist of 0 or 1 integers.")

        if n_basis_state != len(device_wires):
            raise ValueError("BasisState parameter and wires must be of equal length.")

        # get computational basis state number
        basis_states = 2 ** (self.num_wires - 1 - np.array(device_wires))
        basis_states = qml.math.convert_like(basis_states, state)
        num = int(qml.math.dot(state, basis_states))

        self._state = self._create_basis_state(num)

    def _apply_unitary(self, state, mat, wires):
        r"""Apply multiplication of a matrix to subsystems of the quantum state.

        Args:
            state (array[complex]): input state
            mat (array): matrix to multiply
            wires (Wires): target wires

        Returns:
            array[complex]: output state

        Note: This function does not support simultaneously broadcasted states and matrices yet.
        """
        # translate to wire labels used by device
        device_wires = self.map_wires(wires)

        dim = 2 ** len(device_wires)
        mat_batch_size = self._get_batch_size(mat, (dim, dim), dim**2)
        state_batch_size = self._get_batch_size(state, (2,) * self.num_wires, 2**self.num_wires)

        shape = [2] * (len(device_wires) * 2)
        state_axes = device_wires
        if mat_batch_size:
            shape.insert(0, mat_batch_size)
        if state_batch_size:
            state_axes = [ax + 1 for ax in state_axes]
        mat = self._cast(self._reshape(mat, shape), dtype=self.C_DTYPE)
        axes = (np.arange(-len(device_wires), 0), state_axes)
        tdot = self._tensordot(mat, state, axes=axes)

        # tensordot causes the axes given in `wires` to end up in the first positions
        # of the resulting tensor. This corresponds to a (partial) transpose of
        # the correct output state
        # We'll need to invert this permutation to put the indices in the correct place
        unused_idxs = [idx for idx in range(self.num_wires) if idx not in device_wires]
        perm = list(device_wires) + unused_idxs
        if mat_batch_size:
            perm = [idx + 1 for idx in perm]
            perm.insert(0, 0)
        if state_batch_size:
            # As the state batch dimension always is the first in the state, it always
            # ends up in position `len(device_wires)` after the tensordot. The -1 causes it
            # being permuted to the leading dimension after transposition
            perm.insert(len(device_wires), -1)

        inv_perm = np.argsort(perm)  # argsort gives inverse permutation
        return self._transpose(tdot, inv_perm)

    def _apply_unitary_einsum(self, state, mat, wires):
        r"""Apply multiplication of a matrix to subsystems of the quantum state.

        This function uses einsum instead of tensordot. This approach is only
        faster for single- and two-qubit gates.

        Args:
            state (array[complex]): input state
            mat (array): matrix to multiply
            wires (Wires): target wires

        Returns:
            array[complex]: output state
        """
        # translate to wire labels used by device
        device_wires = self.map_wires(wires)

        dim = 2 ** len(device_wires)
        batch_size = self._get_batch_size(mat, (dim, dim), dim**2)

        shape = [2] * (len(device_wires) * 2)
        if batch_size is not None:
            shape.insert(0, batch_size)
        mat = self._cast(self._reshape(mat, shape), dtype=self.C_DTYPE)

        # Tensor indices of the quantum state
        state_indices = ABC[: self.num_wires]

        # Indices of the quantum state affected by this operation
        affected_indices = "".join(ABC_ARRAY[list(device_wires)].tolist())

        # All affected indices will be summed over, so we need the same number of new indices
        new_indices = ABC[self.num_wires : self.num_wires + len(device_wires)]

        # The new indices of the state are given by the old ones with the affected indices
        # replaced by the new_indices
        new_state_indices = functools.reduce(
            lambda old_string, idx_pair: old_string.replace(idx_pair[0], idx_pair[1]),
            zip(affected_indices, new_indices),
            state_indices,
        )

        # We now put together the indices in the notation numpy's einsum requires
        einsum_indices = (
            f"...{new_indices}{affected_indices},...{state_indices}->...{new_state_indices}"
        )

        return self._einsum(einsum_indices, mat, state)

    def _apply_diagonal_unitary(self, state, phases, wires):
        r"""Apply multiplication of a phase vector to subsystems of the quantum state.

        This represents the multiplication with diagonal gates in a more efficient manner.

        Args:
            state (array[complex]): input state
            phases (array): vector to multiply
            wires (Wires): target wires

        Returns:
            array[complex]: output state
        """
        # translate to wire labels used by device
        device_wires = self.map_wires(wires)
        dim = 2 ** len(device_wires)
        batch_size = self._get_batch_size(phases, (dim,), dim)

        # reshape vectors
        shape = [2] * len(device_wires)
        if batch_size is not None:
            shape.insert(0, batch_size)
        phases = self._cast(self._reshape(phases, shape), dtype=self.C_DTYPE)

        state_indices = ABC[: self.num_wires]
        affected_indices = "".join(ABC_ARRAY[list(device_wires)].tolist())

        einsum_indices = f"...{affected_indices},...{state_indices}->...{state_indices}"
        return self._einsum(einsum_indices, phases, state)

    def reset(self):
        """Reset the device"""
        super().reset()

        # init the state vector to |00..0>
        self._state = self._create_basis_state(0)
        self._pre_rotated_state = self._state

    def analytic_probability(self, wires=None):

        if self._state is None:
            return None

        dim = 2**self.num_wires
        batch_size = self._get_batch_size(self._state, [2] * self.num_wires, dim)
        flat_state = self._reshape(
            self._state, (batch_size, dim) if batch_size is not None else (dim,)
        )
        real_state = self._real(flat_state)
        imag_state = self._imag(flat_state)
        return self.marginal_prob(real_state**2 + imag_state**2, wires)<|MERGE_RESOLUTION|>--- conflicted
+++ resolved
@@ -629,42 +629,6 @@
         shape = (batch_size, dim) if batch_size is not None else (dim,)
         return self._reshape(self._pre_rotated_state, shape)
 
-<<<<<<< HEAD
-    def density_matrix(self, wires):
-        """Returns the reduced density matrix of a given set of wires.
-
-        Args:
-            wires (Wires): wires of the reduced system.
-
-        Returns:
-            array[complex]: complex tensor of shape ``(2 ** len(wires), 2 ** len(wires))``
-            representing the reduced density matrix.
-
-        .. warning::
-
-            This function does not support broadcasted states yet.
-        """
-        state = self._pre_rotated_state
-
-        # Return the full density matrix by using numpy tensor product
-        if wires == self.wires:
-            density_matrix = self._tensordot(state, self._conj(state), axes=0)
-            density_matrix = self._reshape(density_matrix, (2 ** len(wires), 2 ** len(wires)))
-            return density_matrix
-
-        complete_system = list(range(0, self.num_wires))
-        traced_system = [x for x in complete_system if x not in wires.labels]
-
-        # Return the reduced density matrix by using numpy tensor product
-        density_matrix = self._tensordot(
-            state, self._conj(state), axes=(traced_system, traced_system)
-        )
-        density_matrix = self._reshape(density_matrix, (2 ** len(wires), 2 ** len(wires)))
-
-        return density_matrix
-
-=======
->>>>>>> fa9f8585
     def _apply_state_vector(self, state, device_wires):
         """Initialize the internal state vector in a specified state.
 
