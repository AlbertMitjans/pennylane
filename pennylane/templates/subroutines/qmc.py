--- conflicted
+++ resolved
@@ -343,19 +343,13 @@
                 "The probability distribution must have a length that is a power of two"
             )
 
-<<<<<<< HEAD
-        self._target_wires = list(target_wires)
-        self.estimation_wires = list(estimation_wires)
-        wires = self._target_wires + self.estimation_wires
-
-        if num_target_wires != len(self._target_wires):
-=======
+        self._target_wires = target_wires
+        
         target_wires = list(target_wires)
         estimation_wires = list(estimation_wires)
         wires = target_wires + estimation_wires
 
         if num_target_wires != len(target_wires):
->>>>>>> 281e55f1
             raise ValueError(
                 f"The probability distribution of dimension {dim_p} requires"
                 f" {num_target_wires} target wires"
