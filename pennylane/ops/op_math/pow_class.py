# Copyright 2018-2022 Xanadu Quantum Technologies Inc.

# Licensed under the Apache License, Version 2.0 (the "License");
# you may not use this file except in compliance with the License.
# You may obtain a copy of the License at

#     http://www.apache.org/licenses/LICENSE-2.0

# Unless required by applicable law or agreed to in writing, software
# distributed under the License is distributed on an "AS IS" BASIS,
# WITHOUT WARRANTIES OR CONDITIONS OF ANY KIND, either express or implied.
# See the License for the specific language governing permissions and
# limitations under the License.
"""
This submodule defines the symbolic operation that stands for the power of an operator.
"""
import copy
<<<<<<< HEAD
=======
from typing import Union
>>>>>>> fc93386c

from scipy.linalg import fractional_matrix_power

from pennylane import math as qmlmath
from pennylane.operation import (
    DecompositionUndefinedError,
    Observable,
    Operation,
    PowUndefinedError,
    SparseMatrixUndefinedError,
    expand_matrix,
)
from pennylane.ops.identity import Identity
from pennylane.ops.op_math.controlled_class import ControlledOp
from pennylane.queuing import QueuingContext, apply
from pennylane.wires import Wires

from .symbolicop import SymbolicOp

_superscript = str.maketrans("0123456789.+-", "⁰¹²³⁴⁵⁶⁷⁸⁹⋅⁺⁻")


# pylint: disable=no-member
class PowOperation(Operation):
    """Operation-specific methods and properties for the ``Pow`` class.

    Dynamically mixed in based on the provided base operator.  If the base operator is an
    Operation, this class will be mixed in.

    When we no longer rely on certain functionality through `Operation`, we can get rid of this
    class.
    """

    # until we add gradient support
    grad_method = None

    def inv(self):
        self.hyperparameters["z"] *= -1
        self._name = f"{self.base.name}**{self.z}"
        return self

    @property
    def inverse(self):
        return False

    @inverse.setter
    def inverse(self, boolean):
        if boolean is True:
            raise NotImplementedError("The inverse can not be set for a power operator")

    @property
    def base_name(self):
        return self._name

    @property
    def name(self):
        return self._name

    # pylint: disable=missing-function-docstring
    @property
    def basis(self):
        return self.base.basis

    @property
    def control_wires(self):
        return self.base.control_wires


class Pow(SymbolicOp):
    """Symbolic operator denoting an operator raised to a power.

    Args:
        base (~.operation.Operator): the operator to be raised to a power
        z=1 (float): the exponent

    **Example**

    >>> sqrt_x = Pow(qml.PauliX(0), 0.5)
    >>> sqrt_x.decomposition()
    [SX(wires=[0])]
    >>> qml.matrix(sqrt_x)
    array([[0.5+0.5j, 0.5-0.5j],
                [0.5-0.5j, 0.5+0.5j]])
    >>> qml.matrix(qml.SX(0))
    array([[0.5+0.5j, 0.5-0.5j],
       [0.5-0.5j, 0.5+0.5j]])
    >>> qml.matrix(Pow(qml.T(0), 1.234))
    array([[1.        +0.j        , 0.        +0.j        ],
       [0.        +0.j        , 0.56597465+0.82442265j]])

    """

    _operation_type = None  # type if base inherits from operation and not observable
    _operation_observable_type = None  # type if base inherits from both operation and observable
    _observable_type = None  # type if base inherits from observable and not oepration

    # pylint: disable=unused-argument
    def __new__(cls, base=None, z=1, do_queue=True, id=None):
        """Mixes in parents based on inheritance structure of base.

        Though all the types will be named "Pow", their *identity* and location in memory will be
        different based on ``base``'s inheritance.  We cache the different types in private class
        variables so that:

        """

        if isinstance(base, Operation):
            if isinstance(base, Observable):
                if cls._operation_observable_type is None:
                    base_classes = (PowOperation, Pow, SymbolicOp, Observable, Operation)
                    cls._operation_observable_type = type("Pow", base_classes, dict(cls.__dict__))
                return object.__new__(cls._operation_observable_type)

            # not an observable
            if cls._operation_type is None:
                base_classes = (PowOperation, Pow, SymbolicOp, Operation)
                cls._operation_type = type("Pow", base_classes, dict(cls.__dict__))
            return object.__new__(cls._operation_type)

        if isinstance(base, Observable):
            if cls._observable_type is None:
                base_classes = (Pow, SymbolicOp, Observable)
                cls._observable_type = type("Pow", base_classes, dict(cls.__dict__))
            return object.__new__(cls._observable_type)

        return object.__new__(Pow)

    def __init__(self, base=None, z=1, do_queue=True, id=None):

        # incorporate base inverse attribute into the exponent
        if getattr(base, "inverse", False):
            base.inverse = False
            z *= -1

        self.hyperparameters["z"] = z
        self._name = f"{base.name}**{z}"

        super().__init__(base, do_queue=do_queue, id=id)

    @property
    def z(self):
        """The exponent."""
        return self.hyperparameters["z"]

    def label(self, decimals=None, base_label=None, cache=None):
        z_string = format(self.z).translate(_superscript)
        return self.base.label(decimals, base_label, cache=cache) + z_string

    def matrix(self, wire_order=None):
        base_matrix = self.base.matrix()

        if isinstance(self.z, int):
            mat = qmlmath.linalg.matrix_power(base_matrix, self.z)
        else:
            mat = fractional_matrix_power(base_matrix, self.z)

        if wire_order is None or self.wires == Wires(wire_order):
            return mat

        return expand_matrix(mat, wires=self.wires, wire_order=wire_order)

    # pylint: disable=arguments-differ
    @staticmethod
    def compute_sparse_matrix(*params, base=None, z=0):
        if isinstance(z, int):
            base_matrix = base.compute_sparse_matrix(*params, **base.hyperparameters)
            return base_matrix**z
        raise SparseMatrixUndefinedError

    def decomposition(self):
        try:
            return self.base.pow(self.z)
        except PowUndefinedError as e:
            if isinstance(self.z, int) and self.z > 0:
                if QueuingContext.recording():
                    return [apply(self.base) for _ in range(self.z)]
                return [copy.copy(self.base) for _ in range(self.z)]
            # TODO: consider: what if z is an int and less than 0?
            # do we want Pow(base, -1) to be a "more fundamental" op
            raise DecompositionUndefinedError from e

    def diagonalizing_gates(self):
        r"""Sequence of gates that diagonalize the operator in the computational basis.

        Given the eigendecomposition :math:`O = U \Sigma U^{\dagger}` where
        :math:`\Sigma` is a diagonal matrix containing the eigenvalues,
        the sequence of diagonalizing gates implements the unitary :math:`U`.

        The diagonalizing gates of an operator to a power is the same as the diagonalizing
        gates as the original operator. As we can see,

        .. math::

            O^2 = U \Sigma U^{\dagger} U \Sigma U^{\dagger} = U \Sigma^2 U^{\dagger}

        This formula can be extended to inversion and any rational number.

        The diagonalizing gates rotate the state into the eigenbasis
        of the operator.

        A ``DiagGatesUndefinedError`` is raised if no representation by decomposition is defined.

        .. seealso:: :meth:`~.Operator.compute_diagonalizing_gates`.

        Returns:
            list[.Operator] or None: a list of operators
        """
        return self.base.diagonalizing_gates()

    def eigvals(self):
        base_eigvals = self.base.eigvals()
        return [value**self.z for value in base_eigvals]

    def generator(self):
        r"""Generator of an operator that is in single-parameter-form.

        The generator of a power operator is ``z`` times the generator of the
        base matrix.

        .. math::

            U(\phi)^z = e^{i\phi (z G)}

        See also :func:`~.generator`
        """
        return self.z * self.base.generator()

    @property
    def arithmetic_depth(self) -> int:
        return 1 + self.base.arithmetic_depth

<<<<<<< HEAD
    def simplify(self, depth=-1) -> "Pow":
        return Pow(base=self.base.simplify(depth=depth), z=self.z, id=self.id)
=======
    def simplify(self, depth=-1) -> Union["Pow", Identity]:
        if depth == 0:
            return self
        if self.z == 0:
            return Identity(wires=self.wires[0])
        if isinstance(self.base, ControlledOp):  # Pow(Controlled(base)) = Controlled(Pow(base))
            return ControlledOp(
                base=Pow(self.base.base, z=self.z),
                control_wires=self.base.control_wires,
                control_values=self.base.control_values,
                work_wires=self.base.work_wires,
            )
        return Pow(base=self.base.simplify(depth=depth), z=self.z)
>>>>>>> fc93386c
<|MERGE_RESOLUTION|>--- conflicted
+++ resolved
@@ -15,10 +15,7 @@
 This submodule defines the symbolic operation that stands for the power of an operator.
 """
 import copy
-<<<<<<< HEAD
-=======
 from typing import Union
->>>>>>> fc93386c
 
 from scipy.linalg import fractional_matrix_power
 
@@ -250,10 +247,6 @@
     def arithmetic_depth(self) -> int:
         return 1 + self.base.arithmetic_depth
 
-<<<<<<< HEAD
-    def simplify(self, depth=-1) -> "Pow":
-        return Pow(base=self.base.simplify(depth=depth), z=self.z, id=self.id)
-=======
     def simplify(self, depth=-1) -> Union["Pow", Identity]:
         if depth == 0:
             return self
@@ -266,5 +259,4 @@
                 control_values=self.base.control_values,
                 work_wires=self.base.work_wires,
             )
-        return Pow(base=self.base.simplify(depth=depth), z=self.z)
->>>>>>> fc93386c
+        return Pow(base=self.base.simplify(depth=depth), z=self.z)