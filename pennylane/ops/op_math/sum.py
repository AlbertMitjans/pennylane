# Copyright 2018-2022 Xanadu Quantum Technologies Inc.

# Licensed under the Apache License, Version 2.0 (the "License");
# you may not use this file except in compliance with the License.
# You may obtain a copy of the License at

#     http://www.apache.org/licenses/LICENSE-2.0

# Unless required by applicable law or agreed to in writing, software
# distributed under the License is distributed on an "AS IS" BASIS,
# WITHOUT WARRANTIES OR CONDITIONS OF ANY KIND, either express or implied.
# See the License for the specific language governing permissions and
# limitations under the License.
"""
This file contains the implementation of the Sum class which contains logic for
computing the sum of operations.
"""
from functools import reduce
from typing import List

import numpy as np

import pennylane as qml
from pennylane import math
from pennylane.operation import Operator


def op_sum(*summands, do_queue=True, id=None):
    r"""Construct an operator which is the sum of the given operators.

    Args:
        *summands (tuple[~.operation.Operator]): the operators we want to sum together.

    Keyword Args:
        do_queue (bool): determines if the sum operator will be queued (currently not supported).
            Default is True.
        id (str or None): id for the sum operator. Default is None.

    Returns:
        ~ops.op_math.Sum: the operator representing the sum of summands.

    ..seealso:: :class:`~.ops.op_math.Sum`

    **Example**

    >>> summed_op = op_sum(qml.PauliX(0), qml.PauliZ(0))
    >>> summed_op
    PauliX(wires=[0]) + PauliZ(wires=[0])
    >>> summed_op.matrix()
    array([[ 1,  1],
           [ 1, -1]])
    """
    return Sum(*summands, do_queue=do_queue, id=id)


def _sum(mats_gen, dtype=None, cast_like=None):
    r"""Private method to compute the sum of matrices.

    Args:
        mats_gen (Generator): a python generator which produces the matricies which
            will be summed together.

    Keyword Args:
        dtype (str): a string representing the data type of the entries in the result.
        cast_like (Tensor): a tensor with the desired data type in its entries.

    Returns:
        res (Tensor): the tensor which is the sum of the matrices obtained from mats_gen.
    """
    # Note this method is currently inefficient (improve addition by looking at wire subgroups)
    res = reduce(math.add, mats_gen)

    if dtype is not None:
        res = math.cast(res, dtype)
    if cast_like is not None:
        res = math.cast_like(res, cast_like)

    return res


class Sum(Operator):
    r"""Symbolic operator representing the sum of operators.

    Args:
        summands (tuple[~.operation.Operator]): a tuple of operators which will be summed together.

    Keyword Args:
        do_queue (bool): determines if the sum operator will be queued (currently not supported).
            Default is True.
        id (str or None): id for the sum operator. Default is None.

    **Example**

    >>> summed_op = Sum(qml.PauliX(0), qml.PauliZ(0))
    >>> summed_op
    PauliX(wires=[0]) + PauliZ(wires=[0])
    >>> qml.matrix(summed_op)
    array([[ 1,  1],
           [ 1, -1]])
    >>> summed_op.terms()
    ([1.0, 1.0], (PauliX(wires=[0]), PauliZ(wires=[0])))

    .. details::
        :title: Usage Details

        We can combine parameterized operators, and support sums between operators acting on
        different wires.

        >>> summed_op = Sum(qml.RZ(1.23, wires=0), qml.Identity(wires=1))
        >>> summed_op.matrix()
        array([[1.81677345-0.57695852j, 0.        +0.j        ,
                0.        +0.j        , 0.        +0.j        ],
               [0.        +0.j        , 1.81677345-0.57695852j,
                0.        +0.j        , 0.        +0.j        ],
               [0.        +0.j        , 0.        +0.j        ,
                1.81677345+0.57695852j, 0.        +0.j        ],
               [0.        +0.j        , 0.        +0.j        ,
                0.        +0.j        , 1.81677345+0.57695852j]])
    """

    _eigs = {}  # cache eigen vectors and values like in qml.Hermitian

    def __init__(
        self, *summands: Operator, do_queue=True, id=None
    ):  # pylint: disable=super-init-not-called
        """Initialize a Symbolic Operator class corresponding to the Sum of operations."""
        self._name = "Sum"
        self._id = id
        self.queue_idx = None

        if len(summands) < 2:
            raise ValueError(f"Require at least two operators to sum; got {len(summands)}")

        self.summands = summands
        self._wires = qml.wires.Wires.all_wires([s.wires for s in self.summands])

        if do_queue:
            self.queue()

    def __repr__(self):
        """Constructor-call-like representation."""
        return " + ".join([f"{f}" for f in self.summands])

    def __copy__(self):
        cls = self.__class__
        copied_op = cls.__new__(cls)
        copied_op.summands = tuple(s.__copy__() for s in self.summands)

        for attr, value in vars(self).items():
            if attr not in {"data", "summands"}:
                setattr(copied_op, attr, value)

        return copied_op

    @property
    def data(self):
        """Create data property"""
        return [s.parameters for s in self.summands]

    @data.setter
    def data(self, new_data):
        """Set the data property"""
        for new_entry, op in zip(new_data, self.summands):
            op.data = new_entry

    @property
    def batch_size(self):
        """Batch size of input parameters."""
        raise ValueError("Batch size is not defined for Sum operators.")

    @property
    def ndim_params(self):
        """ndim_params of input parameters."""
        raise ValueError("Dimension of parameters is not currently implemented for Sum operators.")

    @property
    def num_wires(self):
        return len(self.wires)

    @property
    def num_params(self):
        return sum(op.num_params for op in self.summands)

    @property
    def is_hermitian(self):
        """If all of the terms in the sum are hermitian, then the Sum is hermitian."""
        return all(s.is_hermitian for s in self.summands)

    def terms(self):
        r"""Representation of the operator as a linear combination of other operators.

        .. math:: O = \sum_i c_i O_i

        A ``TermsUndefinedError`` is raised if no representation by terms is defined.

        .. seealso:: :meth:`~.Operator.compute_terms`

        Returns:
            tuple[list[tensor_like or float], list[.Operation]]: list of coefficients :math:`c_i`
            and list of operations :math:`O_i`
        """
        return [1.0] * len(self.summands), list(self.summands)

    @property
    def eigendecomposition(self):
        r"""Return the eigendecomposition of the matrix specified by the Hermitian observable.

        This method uses pre-stored eigenvalues for standard observables where
        possible and stores the corresponding eigenvectors from the eigendecomposition.

        It transforms the input operator according to the wires specified.

        Returns:
            dict[str, array]: dictionary containing the eigenvalues and the eigenvectors of the
            operator
        """
        Hmat = self.matrix()
        Hmat = qml.math.to_numpy(Hmat)
        Hkey = tuple(Hmat.flatten().tolist())
        if Hkey not in self._eigs:
            w, U = np.linalg.eigh(Hmat)
            self._eigs[Hkey] = {"eigvec": U, "eigval": w}

        return self._eigs[Hkey]

    def diagonalizing_gates(self):
        r"""Sequence of gates that diagonalize the operator in the computational basis.

        Given the eigendecomposition :math:`O = U \Sigma U^{\dagger}` where
        :math:`\Sigma` is a diagonal matrix containing the eigenvalues,
        the sequence of diagonalizing gates implements the unitary :math:`U`.

        The diagonalizing gates rotate the state into the eigenbasis
        of the operator.

        A ``DiagGatesUndefinedError`` is raised if no representation by decomposition is defined.

        .. seealso:: :meth:`~.Operator.compute_diagonalizing_gates`.

        Returns:
            list[.Operator] or None: a list of operators
        """

        eigen_vectors = self.eigendecomposition["eigvec"]
        return [qml.QubitUnitary(eigen_vectors.conj().T, wires=self.wires)]

    def eigvals(self):
        r"""Return the eigenvalues of the specified Hermitian observable.

        This method uses pre-stored eigenvalues for standard observables where
        possible and stores the corresponding eigenvectors from the eigendecomposition.

        Returns:
            array: array containing the eigenvalues of the Hermitian observable
        """
        return self.eigendecomposition["eigval"]

    def matrix(self, wire_order=None):
        r"""Representation of the operator as a matrix in the computational basis.

        If ``wire_order`` is provided, the numerical representation considers the position of the
        operator's wires in the global wire order. Otherwise, the wire order defaults to the
        operator's wires.

        If the matrix depends on trainable parameters, the result
        will be cast in the same autodifferentiation framework as the parameters.

        A ``MatrixUndefinedError`` is raised if the matrix representation has not been defined.

        .. seealso:: :meth:`~.Operator.compute_matrix`

        Args:
            wire_order (Iterable): global wire order, must contain all wire labels from the
            operator's wires

        Returns:
            tensor_like: matrix representation
        """

        def matrix_gen(summands, wire_order=None):
            """Helper function to construct a generator of matrices"""
            for op in summands:
                yield op.matrix(wire_order=wire_order)

        if wire_order is None:
            wire_order = self.wires

        return _sum(matrix_gen(self.summands, wire_order))

    @property
    def _queue_category(self):  # don't queue Sum instances because it may not be unitary!
        """Used for sorting objects into their respective lists in `QuantumTape` objects.
        This property is a temporary solution that should not exist long-term and should not be
        used outside of ``QuantumTape._process_queue``.

        Returns: None
        """
        return None

    def queue(self, context=qml.QueuingContext):
        """Updates each operator in the summands owner to Sum, this ensures
        that the summands are not applied to the circuit repeatedly."""
        for op in self.summands:
            context.safe_update_info(op, owner=self)
<<<<<<< HEAD
        return self

    @property
    def arithmetic_depth(self) -> int:
        return 1 + max(summand.arithmetic_depth for summand in self.summands)

    def simplify_summands(self, depth=-1) -> List[Operator]:
        """Reduces the depth of nested summands.

        If ``depth`` is not provided or negative, then the summands list is completely flattenned.

        Keyword Args:
            depth (int): Reduced depth. Default is -1.

        Returns:
            List[~.operation.Operator]: reduced summands list
        """
        if depth == 0:
            return self.summands
        summands = []
        for summand in self.summands:
            if isinstance(summand, Sum):
                summands.extend(summand.simplify_summands(depth=depth - 1))
                continue
            summands.append(summand.simplify(depth=depth))

        return summands

    def simplify(self, depth=-1) -> "Sum":
        summands = self.simplify_summands(depth=depth)
        return Sum(*summands)
=======
        context.append(self, owns=self.summands)
        return self
>>>>>>> c868132d
<|MERGE_RESOLUTION|>--- conflicted
+++ resolved
@@ -302,7 +302,7 @@
         that the summands are not applied to the circuit repeatedly."""
         for op in self.summands:
             context.safe_update_info(op, owner=self)
-<<<<<<< HEAD
+        context.append(self, owns=self.summands)
         return self
 
     @property
@@ -333,8 +333,4 @@
 
     def simplify(self, depth=-1) -> "Sum":
         summands = self.simplify_summands(depth=depth)
-        return Sum(*summands)
-=======
-        context.append(self, owns=self.summands)
-        return self
->>>>>>> c868132d
+        return Sum(*summands)