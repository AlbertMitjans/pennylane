--- conflicted
+++ resolved
@@ -857,25 +857,6 @@
             operation (qml.operation): PennyLane quantum operation to add to the DAG.
         """
         target_wires = [w for w in operation.wires if w not in operation.control_wires]
-<<<<<<< HEAD
-        if target_wires:
-            new_node = CommutationDAGNode(
-                op=operation,
-                wires=operation.wires.tolist(),
-                target_wires=target_wires,
-                control_wires=operation.control_wires.tolist(),
-                successors=[],
-                predecessors=[],
-            )
-        else:
-            new_node = CommutationDAGNode(
-                op=operation,
-                wires=operation.wires.tolist(),
-                target_wires=operation.wires.toset(),
-                successors=[],
-                predecessors=[],
-            )
-=======
 
         new_node = CommutationDAGNode(
             op=operation,
@@ -886,7 +867,6 @@
             predecessors=[],
         )
 
->>>>>>> ef86aafc
         self._add_node(new_node)
         self._update_edges()
 
