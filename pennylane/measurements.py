# Copyright 2018-2021 Xanadu Quantum Technologies Inc.

# Licensed under the Apache License, Version 2.0 (the "License");
# you may not use this file except in compliance with the License.
# You may obtain a copy of the License at

#     http://www.apache.org/licenses/LICENSE-2.0

# Unless required by applicable law or agreed to in writing, software
# distributed under the License is distributed on an "AS IS" BASIS,
# WITHOUT WARRANTIES OR CONDITIONS OF ANY KIND, either express or implied.
# See the License for the specific language governing permissions and
# limitations under the License.
# pylint: disable=protected-access
"""
This module contains the functions for computing different types of measurement
outcomes from quantum observables - expectation values, variances of expectations,
and measurement samples using AnnotatedQueues.
"""
# pylint: disable=too-many-instance-attributes
import copy
import uuid
import functools
from enum import Enum
from typing import Generic, TypeVar

import numpy as np

import pennylane as qml
from pennylane.wires import Wires

# =============================================================================
# ObservableReturnTypes types
# =============================================================================


class ObservableReturnTypes(Enum):
    """Enumeration class to represent the return types of an observable."""

    Sample = "sample"
    Variance = "var"
    Expectation = "expval"
    Probability = "probs"
    State = "state"
    MidMeasure = "measure"

    def __repr__(self):
        """String representation of the return types."""
        return str(self.value)


Sample = ObservableReturnTypes.Sample
"""Enum: An enumeration which represents sampling an observable."""

Variance = ObservableReturnTypes.Variance
"""Enum: An enumeration which represents returning the variance of
an observable on specified wires."""

Expectation = ObservableReturnTypes.Expectation
"""Enum: An enumeration which represents returning the expectation
value of an observable on specified wires."""

Probability = ObservableReturnTypes.Probability
"""Enum: An enumeration which represents returning probabilities
of all computational basis states."""

State = ObservableReturnTypes.State
"""Enum: An enumeration which represents returning the state in the computational basis."""

MidMeasure = ObservableReturnTypes.MidMeasure
"""Enum: An enumeration which represents returning sampling the computational
basis in the middle of the circuit."""


class MeasurementShapeError(ValueError):
    """An error raised when an unsupported operation is attempted with a
    quantum tape."""


class MeasurementProcess:
    """Represents a measurement process occurring at the end of a
    quantum variational circuit.

    Args:
        return_type (.ObservableReturnTypes): The type of measurement process.
            This includes ``Expectation``, ``Variance``, ``Sample``, ``State``, or ``Probability``.
        obs (.Observable): The observable that is to be measured as part of the
            measurement process. Not all measurement processes require observables (for
            example ``Probability``); this argument is optional.
        wires (.Wires): The wires the measurement process applies to.
            This can only be specified if an observable was not provided.
        eigvals (array): A flat array representing the eigenvalues of the measurement.
            This can only be specified if an observable was not provided.
        shape (tuple[int] or None): The output shape of the measurement proccess. For
            some measurement processes a shape is not applicable or the shape
            may depend on device options, in such cases ``shape=None``. The
            shape is determined by the return type. For example, assuming a
            device with ``shots=None``, expectation values and variances define
            ``shape=(1,)``, whereas probabilities in the qubit define
            ``shape=(1, 2**num_wires)`` where ``num_wires`` is the number of
            wires the measurement acts on.
        numeric_type (type): The expected Python numeric type of the result;
            either ``int``, ``float`` or ``complex``.
    """

    # pylint: disable=too-few-public-methods
    # pylint: disable=too-many-arguments

    def __init__(
        self,
        return_type,
        obs=None,
        wires=None,
        eigvals=None,
        id=None,
        shape=None,
        numeric_type=None,
    ):
        self.return_type = return_type
        self.obs = obs
        self.id = id

        if wires is not None and obs is not None:
            raise ValueError("Cannot set the wires if an observable is provided.")

        self._wires = wires or Wires([])
        self._eigvals = None

        if eigvals is not None:
            if obs is not None:
                raise ValueError("Cannot set the eigenvalues if an observable is provided.")

            self._eigvals = np.array(eigvals)

        self._shape = shape
        """tuple[int] or None: The output shape of the measurement proccess. For some a
        shape is not applicable or the shape may depend on device options, in
        such cases ``shape=None``."""

        self.numeric_type = numeric_type
        """tuple[int]: The Python numeric type of the measurement result."""

        # TODO: remove the following lines once devices
        # have been refactored to accept and understand recieving
        # measurement processes rather than specific observables.

        # The following lines are only applicable for measurement processes
        # that do not have corresponding observables (e.g., Probability). We use
        # them to 'trick' the device into thinking it has recieved an observable.

        # Below, we imitate an identity observable, so that the
        # device undertakes no action upon recieving this observable.
        self.name = "Identity"
        self.data = []

        # Queue the measurement process
        self.queue()

    @functools.lru_cache()
    def shape(self, device=None):
        """The expected output shape of the MeasurementProcess.

        Note that the output shape is dependent on the device when:

        * The ``return_type`` is either ``Probability``, ``State`` (from :func:`.state`) or
          ``Sample``;
        * The shot vector was defined in the device.

        Args:
            device (.Device): a PennyLane device to use for determining the
                shape

        Returns:
            tuple: the output shape
        """
        if device is None:
            if self._shape is not None:
                return self._shape

            if self.return_type in (Probability, State, Sample):
                raise MeasurementShapeError(
                    f"Return type {self.return_type} requires the device argument to be passed to obtain the shape."
                )

        if device._shot_vector is None:

            # Device dependent shapes
            if self.return_type == Probability:
                len_wires = len(self.wires)
                dim = self._get_num_basis_states(len_wires, device)
                shape = (1, dim)

            elif self.return_type == State and self._shape is None:

                # Note: qml.density_matrix has its shape defined, so we're handling
                # the qml.state case; acts on all device wires
                dim = 2 ** len(device.wires)
                shape = (1, dim)

            elif self.return_type == Sample:
                len_wires = len(device.wires)

                if self.obs is not None:
                    # qml.sample(some_observable) case
                    shape = (1, device.shots)

                else:
                    # qml.sample() case
                    shape = (1, device.shots, len_wires)
            else:
                shape = self._shape

            # The other return types should have their shapes pre-defined
            return shape

        return self._shot_vector_shape(device)

    @functools.lru_cache()
    def _shot_vector_shape(self, device):
        """Auxiliary function for getting the output shape when the device has
        the shot vector defined.

        The shape is device dependent even if the return type has a shape
        pre-defined (e.g., expectation values, states, etc.).
        """
        shot_vector = device._shot_vector
        num_shot_elements = sum([s.copies for s in shot_vector])
        shape = ()

        if self._shape is not None:

            # Expval, var and density_matrix case
            shape = list(self._shape)
            shape[0] *= num_shot_elements
            shape = tuple(shape)

        elif self.return_type == qml.measurements.Probability:

            len_wires = len(self.wires)
            dim = self._get_num_basis_states(len_wires, device)
            shape = (num_shot_elements, dim)

        elif self.return_type == qml.measurements.Sample:
            if self.obs is not None:
                shape = tuple(
                    (shot_val,) if shot_val != 1 else tuple()
                    for shot_val in device._raw_shot_sequence
                )
            else:
                # TODO: revisit when qml.sample without an observable fully
                # supports shot vectors
                raise MeasurementShapeError(
                    "Getting the output shape of a measurement returning samples along with "
                    "a device with a shot vector is not supported."
                )

        elif self.return_type == qml.measurements.State:

            # Note: qml.density_matrix has its shape defined, so we're handling
            # the qml.state case; acts on all device wires
            dim = 2 ** len(device.wires)
            shape = (num_shot_elements, dim)

        return shape

    @staticmethod
    @functools.lru_cache()
    def _get_num_basis_states(num_wires, device):
        """Auxiliary function to determine the number of basis states given the
        number of systems and a quantum device.

        This function is meant to be used with the Probability measurement to
        determine how many outcomes there will be. With qubit based devices
        we'll have two outcomes for each subsystem. With continuous variable
        devices that impose a Fock cutoff the number of basis states per
        subsystem equals the cutoff value.

        Args:
            num_wires (int): the number of qubits/qumodes
            device (.Device): a PennyLane device

        Returns:
            int: the number of basis states
        """
        cutoff = getattr(device, "cutoff", None)
        base = 2 if cutoff is None else cutoff
        return base**num_wires

    def diagonalizing_gates(self):
        """Returns the gates that diagonalize the measured wires such that they
        are in the eigenbasis of the circuit observables.

        Returns:
            List[.Operation]: the operations that diagonalize the observables
        """
        try:
            # pylint: disable=no-member
            return self.expand().operations
        except qml.operation.DecompositionUndefinedError:
            return []

    def __repr__(self):
        """Representation of this class."""
        if self.obs is None:
            return f"{self.return_type.value}(wires={self.wires.tolist()})"

        # Todo: when tape is core the return type will always be taken from the MeasurementProcess
        if self.obs.return_type is None:
            return f"{self.return_type.value}({self.obs})"

        return f"{self.obs}"

    def __copy__(self):
        cls = self.__class__

        if self.obs is not None:
            return cls(self.return_type, obs=copy.copy(self.obs))

        return cls(self.return_type, eigvals=self._eigvals, wires=self._wires)

    @property
    def wires(self):
        r"""The wires the measurement process acts on."""
        if self.obs is not None:
            return self.obs.wires
        return self._wires

    def eigvals(self):
        r"""Eigenvalues associated with the measurement process.

        If the measurement process has an associated observable,
        the eigenvalues will correspond to this observable. Otherwise,
        they will be the eigenvalues provided when the measurement
        process was instantiated.

        Note that the eigenvalues are not guaranteed to be in any
        particular order.

        **Example:**

        >>> m = MeasurementProcess(Expectation, obs=qml.PauliX(wires=1))
        >>> m.eigvals()
        array([1, -1])

        Returns:
            array: eigvals representation
        """
        if self.obs is not None:
            try:
                return self.obs.eigvals()
            except qml.operation.EigvalsUndefinedError:
                pass

        return self._eigvals

    def expand(self):
        """Expand the measurement of an observable to a unitary
        rotation and a measurement in the computational basis.

        Returns:
            .QuantumTape: a quantum tape containing the operations
            required to diagonalize the observable

        **Example**

        Consider a measurement process consisting of the expectation
        value of an Hermitian observable:

        >>> H = np.array([[1, 2], [2, 4]])
        >>> obs = qml.Hermitian(H, wires=['a'])
        >>> m = MeasurementProcess(Expectation, obs=obs)

        Expanding this out:

        >>> tape = m.expand()

        We can see that the resulting tape has the qubit unitary applied,
        and a measurement process with no observable, but the eigenvalues
        specified:

        >>> print(tape.operations)
        [QubitUnitary(array([[-0.89442719,  0.4472136 ],
              [ 0.4472136 ,  0.89442719]]), wires=['a'])]
        >>> print(tape.measurements[0].eigvals())
        [0. 5.]
        >>> print(tape.measurements[0].obs)
        None
        """
        if self.obs is None:
            raise qml.operation.DecompositionUndefinedError

        with qml.tape.QuantumTape() as tape:
            self.obs.diagonalizing_gates()
            MeasurementProcess(self.return_type, wires=self.obs.wires, eigvals=self.obs.eigvals())

        return tape

    def queue(self, context=qml.QueuingContext):
        """Append the measurement process to an annotated queue."""
        if self.obs is not None:
            try:
                context.update_info(self.obs, owner=self)
            except qml.queuing.QueuingError:
                self.obs.queue(context=context)
                context.update_info(self.obs, owner=self)

            context.append(self, owns=self.obs)
        else:
            context.append(self)

        return self

    @property
    def _queue_category(self):
        """Denotes that `MeasurementProcess` objects should be processed into the `_measurements` list
<<<<<<< HEAD
        in `QuantumTape` objects."""
=======
        in `QuantumTape` objects.

        This property is a temporary solution that should not exist long-term and should not be
        used outside of ``QuantumTape._process_queue``.
        """
>>>>>>> bcd837b1
        return "_ops" if self.return_type is MidMeasure else "_measurements"

    @property
    def hash(self):
        """int: returns an integer hash uniquely representing the measurement process"""
        if self.obs is None:
            fingerprint = (
                str(self.name),
                tuple(self.wires.tolist()),
                str(self.data),
                self.return_type,
            )
        else:
            fingerprint = (
                str(self.obs.name),
                tuple(self.wires.tolist()),
                str(self.obs.data),
                self.return_type,
            )

        return hash(fingerprint)


def expval(op):
    r"""Expectation value of the supplied observable.

    **Example:**

    .. code-block:: python3

        dev = qml.device("default.qubit", wires=2)

        @qml.qnode(dev)
        def circuit(x):
            qml.RX(x, wires=0)
            qml.Hadamard(wires=1)
            qml.CNOT(wires=[0, 1])
            return qml.expval(qml.PauliY(0))

    Executing this QNode:

    >>> circuit(0.5)
    -0.4794255386042029

    Args:
        op (Observable): a quantum observable object

    Raises:
        QuantumFunctionError: `op` is not an instance of :class:`~.Observable`
    """
    if not isinstance(op, (qml.operation.Observable, qml.Hamiltonian)):
        raise qml.QuantumFunctionError(
            f"{op.name} is not an observable: cannot be used with expval"
        )

    return MeasurementProcess(Expectation, obs=op, shape=(1,), numeric_type=float)


def var(op):
    r"""Variance of the supplied observable.

    **Example:**

    .. code-block:: python3

        dev = qml.device("default.qubit", wires=2)

        @qml.qnode(dev)
        def circuit(x):
            qml.RX(x, wires=0)
            qml.Hadamard(wires=1)
            qml.CNOT(wires=[0, 1])
            return qml.var(qml.PauliY(0))

    Executing this QNode:

    >>> circuit(0.5)
    0.7701511529340698

    Args:
        op (Observable): a quantum observable object

    Raises:
        QuantumFunctionError: `op` is not an instance of :class:`~.Observable`
    """
    if not isinstance(op, qml.operation.Observable):
        raise qml.QuantumFunctionError(f"{op.name} is not an observable: cannot be used with var")

    return MeasurementProcess(Variance, obs=op, shape=(1,), numeric_type=float)


def sample(op=None, wires=None):
    r"""Sample from the supplied observable, with the number of shots
    determined from the ``dev.shots`` attribute of the corresponding device.
    If no observable is provided then basis state samples are returned directly
    from the device.

    Note that the output shape of this measurement process depends on the shots
    specified on the device.

    Args:
        op (Observable or None): a quantum observable object
        wires (Sequence[int] or int or None): the wires we wish to sample from, ONLY set wires if op is None

    Raises:
        QuantumFunctionError: `op` is not an instance of :class:`~.Observable`
        ValueError: Cannot set wires if an observable is provided

    The samples are drawn from the eigenvalues :math:`\{\lambda_i\}` of the observable.
    The probability of drawing eigenvalue :math:`\lambda_i` is given by
    :math:`p(\lambda_i) = |\langle \xi_i | \psi \rangle|^2`, where :math:`| \xi_i \rangle`
    is the corresponding basis state from the observable's eigenbasis.

    **Example**

    .. code-block:: python3

        dev = qml.device("default.qubit", wires=2, shots=4)

        @qml.qnode(dev)
        def circuit(x):
            qml.RX(x, wires=0)
            qml.Hadamard(wires=1)
            qml.CNOT(wires=[0, 1])
            return qml.sample(qml.PauliY(0))

    Executing this QNode:

    >>> circuit(0.5)
    array([ 1.,  1.,  1., -1.])

    If no observable is provided, then the raw basis state samples obtained
    from device are returned (e.g., for a qubit device, samples from the
    computational device are returned). In this case, ``wires`` can be specified
    so that sample results only include measurement results of the qubits of interest.

    .. code-block:: python3

        dev = qml.device("default.qubit", wires=2, shots=4)

        @qml.qnode(dev)
        def circuit(x):
            qml.RX(x, wires=0)
            qml.Hadamard(wires=1)
            qml.CNOT(wires=[0, 1])
            return qml.sample()

    Executing this QNode:

    >>> circuit(0.5)
    array([[0, 1],
           [0, 0],
           [1, 1],
           [0, 0]])

    .. note::

        QNodes that return samples cannot, in general, be differentiated, since the derivative
        with respect to a sample --- a stochastic process --- is ill-defined. The one exception
        is if the QNode uses the parameter-shift method (``diff_method="parameter-shift"``), in which
        case ``qml.sample(obs)`` is interpreted as a single-shot expectation value of the
        observable ``obs``.
    """
    if (
        not isinstance(op, qml.operation.Observable) and op is not None
    ):  # None type is also allowed for op
        raise qml.QuantumFunctionError(
            f"{op.name} is not an observable: cannot be used with sample"
        )

    # Note: we only assume an integer numeric type if the observable is a
    # built-in observable with integer eigenvalues or a tensor product thereof
    if op is None:

        # Computational basis samples
        numeric_type = int
    else:
        int_eigval_obs = {qml.PauliX, qml.PauliY, qml.PauliZ, qml.Hadamard, qml.Identity}
        tensor_terms = [op] if not hasattr(op, "obs") else op.obs
        if not all(o.__class__ in int_eigval_obs for o in tensor_terms):
            numeric_type = float
        else:
            numeric_type = int

    if wires is not None:
        if op is not None:
            raise ValueError(
                "Cannot specify the wires to sample if an observable is "
                "provided. The wires to sample will be determined directly from the observable."
            )

        return MeasurementProcess(
            Sample, obs=op, wires=qml.wires.Wires(wires), numeric_type=numeric_type
        )

    return MeasurementProcess(Sample, obs=op, numeric_type=numeric_type)


def probs(wires=None, op=None):
    r"""Probability of each computational basis state.

    This measurement function accepts either a wire specification or
    an observable. Passing wires to the function
    instructs the QNode to return a flat array containing the
    probabilities :math:`|\langle i | \psi \rangle |^2` of measuring
    the computational basis state :math:`| i \rangle` given the current
    state :math:`| \psi \rangle`.

    Marginal probabilities may also be requested by restricting
    the wires to a subset of the full system; the size of the
    returned array will be ``[2**len(wires)]``.

    **Example:**

    .. code-block:: python3

        dev = qml.device("default.qubit", wires=2)

        @qml.qnode(dev)
        def circuit():
            qml.Hadamard(wires=1)
            return qml.probs(wires=[0, 1])

    Executing this QNode:

    >>> circuit()
    array([0.5, 0.5, 0. , 0. ])

    The returned array is in lexicographic order, so corresponds
    to a :math:`50\%` chance of measuring either :math:`|00\rangle`
    or :math:`|01\rangle`.

    .. code-block:: python3

        dev = qml.device("default.qubit", wires=2)

        H = 1 / np.sqrt(2) * np.array([[1, 1], [1, -1]])

        @qml.qnode(dev)
        def circuit():
            qml.PauliZ(wires=0)
            qml.PauliX(wires=1)
            return qml.probs(op=qml.Hermitian(H, wires=0))

    >>> circuit()

    array([0.14644661 0.85355339])

    The returned array is in lexicographic order, so corresponds
    to a :math:`14.6\%` chance of measuring the rotated :math:`|0\rangle` state
    and :math:`85.4\%` of measuring the rotated :math:`|1\rangle` state.

    Note that the output shape of this measurement process depends on whether
    the device simulates qubit or continuous variable quantum systems.

    Args:
        wires (Sequence[int] or int): the wire the operation acts on
        op (Observable): Observable (with a diagonalzing_gates attribute) that rotates
         the computational basis
    """
    # pylint: disable=protected-access

    if wires is None and op is None:
        raise qml.QuantumFunctionError(
            "qml.probs requires either the wires or the observable to be passed."
        )

    if isinstance(op, qml.Hamiltonian):
        raise qml.QuantumFunctionError("Hamiltonians are not supported for rotating probabilities.")

    if op is not None and not qml.operation.defines_diagonalizing_gates(op):
        raise qml.QuantumFunctionError(
            f"{op} does not define diagonalizing gates : cannot be used to rotate the probability"
        )

    numeric_type = float

    if wires is not None:
        if op is not None:
            raise qml.QuantumFunctionError(
                "Cannot specify the wires to probs if an observable is "
                "provided. The wires for probs will be determined directly from the observable."
            )
        return MeasurementProcess(
            Probability, wires=qml.wires.Wires(wires), numeric_type=numeric_type
        )
    return MeasurementProcess(Probability, obs=op, numeric_type=numeric_type)


def state():
    r"""Quantum state in the computational basis.

    This function accepts no observables and instead instructs the QNode to return its state. A
    ``wires`` argument should *not* be provided since ``state()`` always returns a pure state
    describing all wires in the device.

    Note that the output shape of this measurement process depends on the
    number of wires defined for the device.

    **Example:**

    .. code-block:: python3

        dev = qml.device("default.qubit", wires=2)

        @qml.qnode(dev)
        def circuit():
            qml.Hadamard(wires=1)
            return qml.state()

    Executing this QNode:

    >>> circuit()
    array([0.70710678+0.j, 0.70710678+0.j, 0.        +0.j, 0.        +0.j])

    The returned array is in lexicographic order. Hence, we have a :math:`1/\sqrt{2}` amplitude
    in both :math:`|00\rangle` and :math:`|01\rangle`.

    .. note::

        Differentiating :func:`~.state` is currently only supported when using the
        classical backpropagation differentiation method (``diff_method="backprop"``) with a
        compatible device.

    .. details::
        :title: Usage Details

        A QNode with the ``qml.state`` output can be used in a cost function with
        is then differentiated:

        >>> dev = qml.device('default.qubit', wires=2)
        >>> qml.qnode(dev, diff_method="backprop")
        ... def test(x):
        ...     qml.RY(x, wires=[0])
        ...     return qml.state()
        >>> def cost(x):
        ...     return np.abs(test(x)[0])
        >>> cost(x)
        tensor(0.98877108, requires_grad=True)
        >>> qml.grad(cost)(x)
        -0.07471906623679961
    """
    # pylint: disable=protected-access
    return MeasurementProcess(State, numeric_type=complex)


def density_matrix(wires):
    r"""Quantum density matrix in the computational basis.

    This function accepts no observables and instead instructs the QNode to return its density
    matrix or reduced density matrix. The ``wires`` argument gives the possibility
    to trace out a part of the system. It can result in obtaining a mixed state, which can be
    only represented by the reduced density matrix.

    **Example:**

    .. code-block:: python3

        dev = qml.device("default.qubit", wires=2)

        @qml.qnode(dev)
        def circuit():
            qml.PauliY(wires=0)
            qml.Hadamard(wires=1)
            return qml.density_matrix([0])

    Executing this QNode:

    >>> circuit()
    array([[0.+0.j 0.+0.j]
        [0.+0.j 1.+0.j]])

    The returned matrix is the reduced density matrix, where system 1 is traced out.

    Args:
        wires (Sequence[int] or int): the wires of the subsystem

    .. note::

        Calculating the derivative of :func:`~.density_matrix` is currently only supported when
        using the classical backpropagation differentiation method (``diff_method="backprop"``)
        with a compatible device.
    """
    # pylint: disable=protected-access
    wires = qml.wires.Wires(wires)
    dim = 2 ** len(wires)
    shape = (1, dim, dim)
    return MeasurementProcess(State, wires=wires, shape=shape, numeric_type=complex)


T = TypeVar("T")


class MeasurementValueError(ValueError):
    """Error raised when an unknown measurement value is being used."""


class MeasurementValue(Generic[T]):
    """A class representing unknown measurement outcomes in the qubit model.

    Measurements on a single qubit in the computational basis are assumed.

    Args:
        measurement_id (str): The id of the measurement that this object depends on.
        zero_case (float): the first measurement outcome value
        one_case (float): the second measurement outcome value
    """

    __slots__ = ("_depends_on", "_zero_case", "_one_case", "_control_value")

    def __init__(
        self,
        measurement_id: str,
        zero_case: float = 0,
        one_case: float = 1,
    ):
        self._depends_on = measurement_id
        self._zero_case = zero_case
        self._one_case = one_case
        self._control_value = one_case  # By default, control on the one case

    @property
    def branches(self):
        """A dictionary representing all the possible outcomes of the MeasurementValue."""
        branch_dict = {}
        branch_dict[(0,)] = self._zero_case
        branch_dict[(1,)] = self._one_case
        return branch_dict

    def __invert__(self):
        """Return a copy of the measurement value with an inverted control
        value."""
        inverted_self = copy.copy(self)
        zero = self._zero_case
        one = self._one_case

        inverted_self._control_value = one if self._control_value == zero else zero

        return inverted_self

    def __eq__(self, control_value):
        """Allow asserting measurement values."""
        measurement_outcomes = {self._zero_case, self._one_case}

        if not isinstance(control_value, tuple(type(val) for val in measurement_outcomes)):
            raise MeasurementValueError(
                f"The equality operator is used to assert measurement outcomes, but got a value with type {type(control_value)}."
            )

        if control_value not in measurement_outcomes:
            raise MeasurementValueError(
                f"Unknown measurement value asserted; the set of possible measurement outcomes is: {measurement_outcomes}."
            )

        self._control_value = control_value
        return self

    @property
    def control_value(self):
        """The control value to consider for the measurement outcome."""
        return self._control_value

    @property
    def measurements(self):
        """List of all measurements this MeasurementValue depends on."""
        return [self._depends_on]


def measure(wires):
    """Perform a mid-circuit measurement in the computational basis on the
    supplied qubit.

    Measurement outcomes can be obtained and used to conditionally apply
    operations.

    If a device doesn't support mid-circuit measurements natively, then the
    QNode will apply the :func:`defer_measurements` transform.

    **Example:**

    .. code-block:: python3

        dev = qml.device("default.qubit", wires=2)

        @qml.qnode(dev)
        def func(x, y):
            qml.RY(x, wires=0)
            qml.CNOT(wires=[0, 1])
            m_0 = qml.measure(1)

            qml.cond(m_0, qml.RY)(y, wires=0)
            return qml.probs(wires=[0])

    Executing this QNode:

    >>> pars = np.array([0.643, 0.246], requires_grad=True)
    >>> func(*pars)
    tensor([0.90165331, 0.09834669], requires_grad=True)

    Args:
        wires (Wires): The wire of the qubit the measurement process applies to.

    Raises:
        QuantumFunctionError: if multiple wires were specified
    """
    wire = qml.wires.Wires(wires)
    if len(wire) > 1:
        raise qml.QuantumFunctionError(
            "Only a single qubit can be measured in the middle of the circuit"
        )

    # Create a UUID and a map between MP and MV to support serialization
    measurement_id = str(uuid.uuid4())[:8]
    MeasurementProcess(MidMeasure, wires=wire, id=measurement_id)
    return MeasurementValue(measurement_id)<|MERGE_RESOLUTION|>--- conflicted
+++ resolved
@@ -413,15 +413,11 @@
     @property
     def _queue_category(self):
         """Denotes that `MeasurementProcess` objects should be processed into the `_measurements` list
-<<<<<<< HEAD
-        in `QuantumTape` objects."""
-=======
         in `QuantumTape` objects.
 
         This property is a temporary solution that should not exist long-term and should not be
         used outside of ``QuantumTape._process_queue``.
         """
->>>>>>> bcd837b1
         return "_ops" if self.return_type is MidMeasure else "_measurements"
 
     @property
