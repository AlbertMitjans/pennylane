--- conflicted
+++ resolved
@@ -25,22 +25,6 @@
 
 class ExpvalCost:
     """
-<<<<<<< HEAD
-    .. warning::
-        ``ExpvalCost`` is deprecated. Instead, it is recommended to simply
-        pass Hamiltonians to the :func:`~.expval` function inside QNodes.
-
-        .. code-block:: python
-
-            @qml.qnode(dev)
-            def ansatz(params):
-                some_qfunc(params)
-                return qml.expval(Hamiltonian)
-
-        In order to optimize the Hamiltonian evaluation taking into account commuting terms, use the ``grouping_type`` keyword in :class:`~.Hamiltonian`.
-
-=======
->>>>>>> 1d451276
     Create a cost function that gives the expectation value of an input Hamiltonian.
 
     This cost function is useful for a range of problems including VQE and QAOA.
