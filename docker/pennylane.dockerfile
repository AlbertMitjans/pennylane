# Copyright 2018-2021 Xanadu Quantum Technologies Inc.

# Licensed under the Apache License, Version 2.0 (the "License");
# you may not use this file except in compliance with the License.
# You may obtain a copy of the License at

#     http://www.apache.org/licenses/LICENSE-2.0

# Unless required by applicable law or agreed to in writing, software
# distributed under the License is distributed on an "AS IS" BASIS,
# WITHOUT WARRANTIES OR CONDITIONS OF ANY KIND, either express or implied.
# See the License for the specific language governing permissions and
# limitations under the License.

FROM ubuntu:latest AS compile-image

# Setup and install Basic packages
RUN apt-get update && apt-get install -y apt-utils --no-install-recommends
RUN DEBIAN_FRONTEND="noninteractive" apt-get install -y tzdata \
    build-essential \
    tzdata \
    ca-certificates \
    ccache \
    cmake \
    curl \
    git \
    python3 \
    python3-pip \
    python3-venv \
    libjpeg-dev \
    libpng-dev && \
    rm -rf /var/lib/apt/lists/* \
    && /usr/sbin/update-ccache-symlinks \
    && mkdir /opt/ccache && ccache --set-config=cache_dir=/opt/ccache \
    && python3 -m venv /opt/venv
# Activate VirtualENV
ENV PATH="/opt/venv/bin:$PATH"

#Setup and Build pennylane
WORKDIR /opt/pennylane
COPY  . .
<<<<<<< HEAD
RUN git submodule update --init --recursive \
    && pip install wheel && pip install -r requirements.txt \
    && pip install . \
    && pip install pytest pytest-cov pytest-mock flaky \
    && pip install -i https://test.pypi.org/simple/ pennylane-lightning --pre --upgrade \
    && pip install openfermionpyscf \
    && make test && make coverage
=======
RUN git submodule update --init --recursive
RUN pip install wheel && pip install -r requirements.txt
RUN python3 setup.py install
RUN pip install pytest pytest-cov pytest-mock flaky
RUN pip install -i https://test.pypi.org/simple/ pennylane-lightning --pre --upgrade
# hotfix, remove when pyscf 2.1 is released (currently no wheel for python3.10)
RUN pip install openfermionpyscf || true
RUN make test && make coverage
>>>>>>> ef3ececa

# create Second small build.
FROM ubuntu:latest
COPY --from=compile-image /opt/venv /opt/venv
# Get PennyLane Source to use for Unit-tests at later stage
COPY --from=compile-image /opt/pennylane /opt/pennylane
ENV PATH="/opt/venv/bin:$PATH"
RUN apt-get update && apt-get install -y apt-utils \
    --no-install-recommends python3 python3-pip python3-venv
# Image build completed.
CMD echo "Successfully built Docker image"<|MERGE_RESOLUTION|>--- conflicted
+++ resolved
@@ -39,24 +39,14 @@
 #Setup and Build pennylane
 WORKDIR /opt/pennylane
 COPY  . .
-<<<<<<< HEAD
-RUN git submodule update --init --recursive \
-    && pip install wheel && pip install -r requirements.txt \
-    && pip install . \
-    && pip install pytest pytest-cov pytest-mock flaky \
-    && pip install -i https://test.pypi.org/simple/ pennylane-lightning --pre --upgrade \
-    && pip install openfermionpyscf \
-    && make test && make coverage
-=======
 RUN git submodule update --init --recursive
 RUN pip install wheel && pip install -r requirements.txt
-RUN python3 setup.py install
+RUN pip install .
 RUN pip install pytest pytest-cov pytest-mock flaky
 RUN pip install -i https://test.pypi.org/simple/ pennylane-lightning --pre --upgrade
 # hotfix, remove when pyscf 2.1 is released (currently no wheel for python3.10)
 RUN pip install openfermionpyscf || true
 RUN make test && make coverage
->>>>>>> ef3ececa
 
 # create Second small build.
 FROM ubuntu:latest
