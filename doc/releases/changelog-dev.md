:orphan:

# Release 0.25.0-dev (development release)

<h3>New features since last release</h3>

* Added the new optimizer, `qml.SPSAOptimizer` that implements the simultaneous
  perturbation stochastic approximation method based on
  [An Overview of the Simultaneous Perturbation Method for Efficient Optimization](https://www.jhuapl.edu/SPSA/PDF-SPSA/Spall_An_Overview.PDF).
  [(#2661)](https://github.com/PennyLaneAI/pennylane/pull/2661)

  It is a suitable optimizer for cost functions whose evaluation may involve
  noise, as optimization with SPSA may significantly decrease the number of
  quantum executions for the entire optimization.

  ```pycon
  >>> dev = qml.device("default.qubit", wires=1)
  >>> def circuit(params):
  ...     qml.RX(params[0], wires=0)
  ...     qml.RY(params[1], wires=0)
  >>> coeffs = [1, 1]
  >>> obs = [qml.PauliX(0), qml.PauliZ(0)]
  >>> H = qml.Hamiltonian(coeffs, obs)
  >>> @qml.qnode(dev)
  ... def cost(params):
  ...     circuit(params)
  ...     return qml.expval(H)
  >>> params = np.random.normal(0, np.pi, (2), requires_grad=True)
  >>> print(params)
  [-5.92774911 -4.26420843]
  >>> print(cost(params))
  0.43866366253270167
  >>> max_iterations = 50
  >>> opt = qml.SPSAOptimizer(maxiter=max_iterations)
  >>> for _ in range(max_iterations):
  ...     params, energy = opt.step_and_cost(cost, params)
  >>> print(params)
  [-6.21193761 -2.99360548]
  >>> print(energy)
  -1.1258709813834058
  ```

<<<<<<< HEAD
* Speed up measuring of commuting Pauli operators
  [(#2425)](https://github.com/PennyLaneAI/pennylane/pull/2425)

  The code that checks for qubit wise commuting (QWC) got a performance boost that is noticable
  when many commuting paulis of the same type are measured.

* A `Sum` arithmetic class is added that allows users to represent the sum of operators
  [(#2475)](https://github.com/PennyLaneAI/pennylane/pull/2475)

<h3>Improvements</h3>

* The qchem openfermion-dependent tests are localized and collected in `tests.qchem.of_tests`. The
  new module `test_structure` is created to collect the tests of the `qchem.structure` module in
  one place and remove their dependency to openfermion.
  [(#2593)](https://github.com/PennyLaneAI/pennylane/pull/2593)
=======
* New PennyLane-inspired `sketch` and `sketch_dark` styles are now available for drawing circuit diagram graphics.
  [(#2709)](https://github.com/PennyLaneAI/pennylane/pull/2709)
>>>>>>> 1feab6e3

**Operator Arithmetic:**

* Adds a base class `qml.ops.op_math.SymbolicOp` for single-operator symbolic
  operators such as `Adjoint` and `Pow`.
  [(#2721)](https://github.com/PennyLaneAI/pennylane/pull/2721)

* Added operation `qml.QutritUnitary` for applying user-specified unitary operations on qutrit devices.
  [(#2699)](https://github.com/PennyLaneAI/pennylane/pull/2699)  

**Operator Arithmetic:**

* A `Sum` symbolic class is added that allows users to represent the sum of operators.
  [(#2475)](https://github.com/PennyLaneAI/pennylane/pull/2475)
  
  The `Sum` class provides functionality like any other PennyLane operator. We can
  get the matrix, eigenvalues, terms, diagonalizing gates and more. 

  ```pycon
  >>> summed_op = qml.op_sum(qml.PauliX(0), qml.PauliZ(0))
  >>> summed_op
  PauliX(wires=[0]) + PauliZ(wires=[0])
  >>> qml.matrix(summed_op)
  array([[ 1,  1],
         [ 1, -1]])
  >>> summed_op.terms()
  ([1.0, 1.0], (PauliX(wires=[0]), PauliZ(wires=[0])))
  ```
  
  The `summed_op` can also be used inside a `qnode` as an observable. 
  If the circuit is parameterized, then we can also differentiate through the 
  sum observable. 
  
  ```python
  sum_op = Sum(qml.PauliX(0), qml.PauliZ(1))
  dev = qml.device("default.qubit", wires=2)

  @qml.qnode(dev, grad_method="best")
  def circuit(weights):
        qml.RX(weights[0], wires=0)
        qml.RY(weights[1], wires=1)
        qml.CNOT(wires=[0, 1])
        qml.RX(weights[2], wires=1)
        return qml.expval(sum_op)
  ```
  
  ```
  >>> weights = qnp.array([0.1, 0.2, 0.3], requires_grad=True)
  >>> qml.grad(circuit)(weights)
  tensor([-0.09347337, -0.18884787, -0.28818254], requires_grad=True)
  ```

<h3>Improvements</h3>
  
* Samples can be grouped into counts by passing the `counts=True` flag to `qml.sample`.
  [(#2686)](https://github.com/PennyLaneAI/pennylane/pull/2686)
  
  Note that the change included creating a new `Counts` measurement type in `measurements.py`.

  `counts=True` can be set when obtaining raw samples in the computational basis:
  
  ```pycon
  >>> dev = qml.device("default.qubit", wires=2, shots=1000)
  >>>
  >>> @qml.qnode(dev)
  >>> def circuit():
  ...     qml.Hadamard(wires=0)
  ...     qml.CNOT(wires=[0, 1])
  ...     # passing the counts flag
  ...     return qml.sample(counts=True)   
  >>> result = circuit()
  >>> print(result)
  {'00': 495, '11': 505}
  ```
  
  Counts can also be obtained when sampling the eigenstates of an observable:
  
  ```pycon
  >>> dev = qml.device("default.qubit", wires=2, shots=1000)
  >>>
  >>> @qml.qnode(dev)
  >>> def circuit():
  ...   qml.Hadamard(wires=0)
  ...   qml.CNOT(wires=[0, 1])
  ...   return qml.sample(qml.PauliZ(0), counts=True), qml.sample(qml.PauliZ(1), counts=True)
  >>> result = circuit()
  >>> print(result)
  [tensor({-1: 526, 1: 474}, dtype=object, requires_grad=True)
   tensor({-1: 526, 1: 474}, dtype=object, requires_grad=True)]
  ```

* The `qml.state` and `qml.density_matrix` measurements now support custom wire
  labels.
  [(#2779)](https://github.com/PennyLaneAI/pennylane/pull/2779)

* Adds a new function to compare operators. `qml.equal` can be used to compare equality of parametric operators taking into account their interfaces and trainability.
  [(#2651)](https://github.com/PennyLaneAI/pennylane/pull/2651)

* The `default.mixed` device now supports backpropagation with the `"jax"` interface.
  [(#2754)](https://github.com/PennyLaneAI/pennylane/pull/2754)

* Quantum channels such as `qml.BitFlip` now support abstract tensors. This allows
  their usage inside QNodes decorated by `tf.function`, `jax.jit`, or `jax.vmap`:

  ```python
  dev = qml.device("default.mixed", wires=1)

  @qml.qnode(dev, diff_method="backprop", interface="jax")
  def circuit(t):
      qml.PauliX(wires=0)
      qml.ThermalRelaxationError(0.1, t, 1.4, 0.1, wires=0)
      return qml.expval(qml.PauliZ(0))
  ```
  ```pycon
  >>> x = jnp.array([0.8, 1.0, 1.2])
  >>> jax.vmap(circuit)(x)
  DeviceArray([-0.78849435, -0.8287073 , -0.85608006], dtype=float32)
  ```

<h3>Breaking changes</h3>

* PennyLane now depends on newer versions (>=2.7) of the `semantic_version` package,
  which provides an updated API that is incompatible which versions of the package prior to 2.7.
  If you run into issues relating to this package, please reinstall PennyLane.
  [(#2744)](https://github.com/PennyLaneAI/pennylane/pull/2744)
  [(#2767)](https://github.com/PennyLaneAI/pennylane/pull/2767)

<h3>Deprecations</h3>

<h3>Documentation</h3>

* Optimization examples of using JAXopt and Optax with the JAX interface have
  been added.
  [(#2769)](https://github.com/PennyLaneAI/pennylane/pull/2769)

<h3>Bug fixes</h3>

* `qml.grouping.group_observables` now works when individual wire
  labels are iterable.
  [(#2752)](https://github.com/PennyLaneAI/pennylane/pull/2752)

* The adjoint of an adjoint has a correct `expand` result.
  [(#2766)](https://github.com/PennyLaneAI/pennylane/pull/2766)

<h3>Contributors</h3>

This release contains contributions from (in alphabetical order):


David Ittah, Edward Jiang, Ankit Khandelwal, Christina Lee, Ixchel Meza Chavez, Bogdan Reznychenko, Mudit Pandey,
Antal Száva, Moritz Willmann<|MERGE_RESOLUTION|>--- conflicted
+++ resolved
@@ -40,26 +40,8 @@
   -1.1258709813834058
   ```
 
-<<<<<<< HEAD
-* Speed up measuring of commuting Pauli operators
-  [(#2425)](https://github.com/PennyLaneAI/pennylane/pull/2425)
-
-  The code that checks for qubit wise commuting (QWC) got a performance boost that is noticable
-  when many commuting paulis of the same type are measured.
-
-* A `Sum` arithmetic class is added that allows users to represent the sum of operators
-  [(#2475)](https://github.com/PennyLaneAI/pennylane/pull/2475)
-
-<h3>Improvements</h3>
-
-* The qchem openfermion-dependent tests are localized and collected in `tests.qchem.of_tests`. The
-  new module `test_structure` is created to collect the tests of the `qchem.structure` module in
-  one place and remove their dependency to openfermion.
-  [(#2593)](https://github.com/PennyLaneAI/pennylane/pull/2593)
-=======
 * New PennyLane-inspired `sketch` and `sketch_dark` styles are now available for drawing circuit diagram graphics.
   [(#2709)](https://github.com/PennyLaneAI/pennylane/pull/2709)
->>>>>>> 1feab6e3
 
 **Operator Arithmetic:**
 
