:orphan:

# Release 0.20.0-dev (development release)

<h3>New features since last release</h3>

* Added functions for computing the values of atomic and molecular orbitals at a given position.
  [(#1867)](https://github.com/PennyLaneAI/pennylane/pull/1867)

  The functions `atomic_orbital` and `molecular_orbital` can be used, as shown in the
  following codeblock, to evaluate the orbitals. By generating values of the orbitals at different
  positions, one can plot the spatial shape of a desired orbital.

  ```python
  symbols  = ['H', 'H']
  geometry = np.array([[0.0, 0.0, 0.0], [0.0, 0.0, 1.0]], requires_grad = False) 
  mol = hf.Molecule(symbols, geometry)
  hf.generate_scf(mol)()

  ao = mol.atomic_orbital(0)
  mo = mol.molecular_orbital(1)
  ```

  ```pycon
  >>> print(ao(0.0, 0.0, 0.0))
  >>> print(mo(0.0, 0.0, 0.0))
  0.6282468778183719
  0.018251285973461928
  ```

* The `metric_tensor` transform can now be used to compute the full
  tensor, beyond the block diagonal approximation. 
  [(#1725)](https://github.com/PennyLaneAI/pennylane/pull/1725)

  This is performed using Hadamard tests, and requires an additional wire 
  on the device to execute the circuits produced by the transform, 
  as compared to the number of wires required by the original circuit.
  The transform defaults to computing the full tensor, which can
  be controlled by the `approx` keyword argument.
  See the 
  [qml.metric_tensor docstring](https://pennylane.readthedocs.io/en/latest/code/api/pennylane.transforms.metric_tensor.html).
  for more information and usage details.

  As an example, consider the QNode

  ```python
  dev = qml.device("default.qubit", wires=3)

  @qml.qnode(dev)
  def circuit(weights):
      qml.RX(weights[0], wires=0)
      qml.RY(weights[1], wires=0)
      qml.CNOT(wires=[0, 1])
      qml.RZ(weights[2], wires=1)
      return qml.expval(qml.PauliZ(0) @ qml.PauliZ(1))

  weights = np.array([0.2, 1.2, -0.9], requires_grad=True)
  ```

  Then we can compute the (block) diagonal metric tensor as before, now using the
  ``approx="block-diag"`` keyword:

  ```pycon
  >>> qml.metric_tensor(circuit, approx="block-diag")(weights)
  [[0.25       0.         0.        ]
   [0.         0.24013262 0.        ]
   [0.         0.         0.21846983]]
  ```

  Instead, we now can also compute the full metric tensor, using
  Hadamard tests on the additional wire of the device:

  ```pycon
  >>> qml.metric_tensor(circuit)(weights)
  [[ 0.25        0.         -0.23300977]
   [ 0.          0.24013262  0.01763859]
   [-0.23300977  0.01763859  0.21846983]]
  ```

* Custom decompositions can now be applied to operations at the device level.
  [(#1900)](https://github.com/PennyLaneAI/pennylane/pull/1900)

  For example, suppose we would like to implement the following QNode:

  ```python
  def circuit(weights):
      qml.BasicEntanglerLayers(weights, wires=[0, 1, 2])
      return qml.expval(qml.PauliZ(0))

  original_dev = qml.device("default.qubit", wires=3)
  original_qnode = qml.QNode(circuit, original_dev)
  ```

  ```pycon
  >>> weights = np.array([[0.4, 0.5, 0.6]])
  >>> print(qml.draw(original_qnode, expansion_strategy="device")(weights))
   0: ──RX(0.4)──╭C──────╭X──┤ ⟨Z⟩
   1: ──RX(0.5)──╰X──╭C──│───┤
   2: ──RX(0.6)──────╰X──╰C──┤
  ```

  Now, let's swap out the decomposition of the `CNOT` gate into `CZ`
  and `Hadamard`, and furthermore the decomposition of `Hadamard` into
  `RZ` and `RY` rather than the decomposition already available in PennyLane.
  We define the two decompositions like so, and pass them to a device:

  ```python
  def custom_cnot(wires):
      return [
          qml.Hadamard(wires=wires[1]),
          qml.CZ(wires=[wires[0], wires[1]]),
          qml.Hadamard(wires=wires[1])
      ]

  def custom_hadamard(wires):
      return [
          qml.RZ(np.pi, wires=wires),
          qml.RY(np.pi / 2, wires=wires)
      ]

  # Can pass the operation itself, or a string
  custom_decomps = {qml.CNOT : custom_cnot, "Hadamard" : custom_hadamard}

  decomp_dev = qml.device("default.qubit", wires=3, custom_decomps=custom_decomps)
  decomp_qnode = qml.QNode(circuit, decomp_dev)
  ```

  Now when we draw or run a QNode on this device, the gates will be expanded
  according to our specifications:

  ```pycon
  >>> print(qml.draw(decomp_qnode, expansion_strategy="device")(weights))
   0: ──RX(0.4)──────────────────────╭C──RZ(3.14)──RY(1.57)──────────────────────────╭Z──RZ(3.14)──RY(1.57)──┤ ⟨Z⟩
   1: ──RX(0.5)──RZ(3.14)──RY(1.57)──╰Z──RZ(3.14)──RY(1.57)──╭C──────────────────────│───────────────────────┤
   2: ──RX(0.6)──RZ(3.14)──RY(1.57)──────────────────────────╰Z──RZ(3.14)──RY(1.57)──╰C──────────────────────┤
  ```

  A separate context manager, `set_decomposition`, has also been implemented to enable
  application of custom decompositions on devices that have already been created.

  ```pycon
  >>> with qml.transforms.set_decomposition(custom_decomps, original_dev):
  ...     print(qml.draw(original_qnode, expansion_strategy="device")(weights))
   0: ──RX(0.4)──────────────────────╭C──RZ(3.14)──RY(1.57)──────────────────────────╭Z──RZ(3.14)──RY(1.57)──┤ ⟨Z⟩
   1: ──RX(0.5)──RZ(3.14)──RY(1.57)──╰Z──RZ(3.14)──RY(1.57)──╭C──────────────────────│───────────────────────┤
   2: ──RX(0.6)──RZ(3.14)──RY(1.57)──────────────────────────╰Z──RZ(3.14)──RY(1.57)──╰C──────────────────────┤
  ```

* PennyLane now supports drawing a QNode with matplotlib!
  [(#1803)](https://github.com/PennyLaneAI/pennylane/pull/1803)

  ```python
  dev = qml.device("default.qubit", wires=4)

  @qml.qnode(dev)
  def circuit(x, z):
      qml.QFT(wires=(0,1,2,3))
      qml.Toffoli(wires=(0,1,2))
      qml.CSWAP(wires=(0,2,3))
      qml.RX(x, wires=0)
      qml.CRZ(z, wires=(3,0))
      return qml.expval(qml.PauliZ(0))
  fig, ax = qml.draw_mpl(circuit)(1.2345, 1.2345)
  fig.show()
  ```

  <img src="https://pennylane.readthedocs.io/en/latest/_static/draw_mpl_qnode/main_example.png" width=70%/>

* It is now possible to use TensorFlow's [AutoGraph
  mode](https://www.tensorflow.org/guide/function) with QNodes on all devices and with arbitrary
  differentiation methods. Previously, AutoGraph mode only support `diff_method="backprop"`. This
  will result in significantly more performant model execution, at the cost of a more expensive
  initial compilation. [(#1866)](https://github.com/PennyLaneAI/pennylane/pull/1886)

  Use AutoGraph to convert your QNodes or cost functions into TensorFlow
  graphs by decorating them with `@tf.function`:

  ```python
  dev = qml.device("lightning.qubit", wires=2)

  @qml.beta.qnode(dev, diff_method="adjoint", interface="tf", max_diff=1)
  def circuit(x):
      qml.RX(x[0], wires=0)
      qml.RY(x[1], wires=1)
      return qml.expval(qml.PauliZ(0) @ qml.PauliZ(1)), qml.expval(qml.PauliZ(0))

  @tf.function
  def cost(x):
      return tf.reduce_sum(circuit(x))

  x = tf.Variable([0.5, 0.7], dtype=tf.float64)

  with tf.GradientTape() as tape:
      loss = cost(x)

  grad = tape.gradient(loss, x)
  ```

  The initial execution may take slightly longer than when executing the circuit in
  eager mode; this is because TensorFlow is tracing the function to create the graph.
  Subsequent executions will be much more performant.

  Note that using AutoGraph with backprop-enabled devices, such as `default.qubit`,
  will yield the best performance.

  For more details, please see the [TensorFlow AutoGraph
  documentation](https://www.tensorflow.org/guide/function).


* `qml.math.scatter_element_add` now supports adding multiple values at
  multiple indices with a single function call, in all interfaces
  [(#1864)](https://github.com/PennyLaneAI/pennylane/pull/1864)

  For example, we may set five values of a three-dimensional tensor
  in the following way:

  ```pycon
  >>> X = tf.zeros((3, 2, 9), dtype=tf.float64)
  >>> indices = [(0, 0, 1, 2, 2), (0, 0, 0, 0, 1), (1, 3, 8, 6, 7)]
  >>> values = [0.1 * i for i in range(5)]
  >>> qml.math.scatter_element_add(X, indices, values)
  <tf.Tensor: shape=(3, 2, 9), dtype=float64, numpy=
  array([[[0., 1., 0., 2., 0., 0., 0., 0., 0.],
          [0., 0., 0., 0., 0., 0., 0., 0., 0.]],

         [[0., 0., 0., 0., 0., 0., 0., 0., 3.],
          [0., 0., 0., 0., 0., 0., 0., 0., 0.]],

         [[0., 0., 0., 0., 0., 0., 4., 0., 0.],
          [0., 0., 0., 0., 0., 0., 0., 5., 0.]]])>
  ```

* The `qml.fourier.reconstruct` function is added. It can be used to
  reconstruct QNodes outputting expectation values along a specified
  parameter dimension, with a minimal number of calls to the
  original QNode. The returned
  reconstruction is exact and purely classical, and can be evaluated
  without any quantum executions.
  [(#1864)](https://github.com/PennyLaneAI/pennylane/pull/1864)

  The reconstruction technique differs for functions with equidistant frequencies
  that are reconstructed using the function value at equidistant sampling points, and
  for functions with arbitrary frequencies reconstructed using arbitrary sampling points.

  As an example, consider the following QNode:

  ```python
  dev = qml.device("default.qubit", wires=2)

  @qml.qnode(dev)
  def circuit(x, Y, f=1.0):
      qml.RX(f * x, wires=0)
      qml.RY(Y[0], wires=0)
      qml.RY(Y[1], wires=1)
      qml.CNOT(wires=[0, 1])
      qml.RY(3 * Y[1], wires=1)
      return qml.expval(qml.PauliZ(0) @ qml.PauliZ(1))
  ```

  It has three variational parameters overall: A scalar input `x`
  and an array-valued input `Y` with two entries. Additionally, we can
  tune the dependence on `x` with the frequency `f`.
  We then can reconstruct the QNode output function with respect to `x` via

  ```pycon
  >>> x = 0.3
  >>> Y = np.array([0.1, -0.9])
  >>> rec = qml.fourier.reconstruct(circuit, ids="x", nums_frequency={"x": {0: 1}})(x, Y)
  >>> rec
  {'x': {0: <function pennylane.fourier.reconstruct._reconstruct_equ.<locals>._reconstruction(x)>}}
  ```

  As we can see, we get a nested dictionary in the format of the input `nums_frequency`
  with functions as values. These functions are simple float-to-float callables:

  ```pycon
  >>> univariate = rec["x"][0]
  >>> univariate(x)
  -0.880208251507
  ```

  For more details on usage, reconstruction cost and differentiability support, please see the
  [fourier.reconstruct docstring](https://pennylane.readthedocs.io/en/latest/code/api/pennylane.fourier.reconstruct.html).

* A thermal relaxation channel is added to the Noisy channels. The channel description can be
  found on the supplementary information of [Quantum classifier with tailored quantum kernels](https://arxiv.org/abs/1909.02611).
  [(#1766)](https://github.com/PennyLaneAI/pennylane/pull/1766)

* Added the identity observable to be an operator. Now we can explicitly call the identity
  operation on our quantum circuits for both qubit and CV devices.
  [(#1829)](https://github.com/PennyLaneAI/pennylane/pull/1829)

* Given an operator of the form :math:`U=e^{iHt}`, where :math:`H` has
  commuting terms and known eigenvalues,
  `qml.gradients.generate_shift_rule` computes the generalized parameter shift rules for determining
  the gradient of the expectation value :math:`f(t) = \langle 0|U(t)^\dagger \hat{O} U(t)|0\rangle` on
  hardware.
  [(#1788)](https://github.com/PennyLaneAI/pennylane/pull/1788)
  [(#1932)](https://github.com/PennyLaneAI/pennylane/pull/1932)

  Given

  .. math:: H = \sum_i a_i h_i,

  where the eigenvalues of :math:`H` are known and all :math:`h_i` commute, we can compute
  the *frequencies* (the unique positive differences of any two eigenvalues) using
  `qml.gradients.eigvals_to_frequencies`.

  `qml.gradients.generate_shift_rule` can then be used to compute the parameter
  shift rules to compute :math:`f'(t)` using `2R` shifted cost function evaluations.
  This becomes cheaper than the standard application of the chain rule and
  two-term shift rule when `R` is less than the
  number of Pauli words in the generator.

  For example, consider the case where :math:`H` has eigenspectrum ``(-1, 0, 1)``:

  ```pycon
  >>> frequencies = qml.gradients.eigvals_to_frequencies((-1, 0, 1))
  >>> frequencies
  (1, 2)
  >>> coeffs, shifts = qml.gradients.generate_shift_rule(frequencies)
  >>> coeffs
  array([ 0.85355339, -0.85355339, -0.14644661,  0.14644661])
  >>> shifts
  array([ 0.78539816, -0.78539816,  2.35619449, -2.35619449])
  ```

  As we can see, `generate_shift_rule` returns four coefficients :math:`c_i` and shifts
  :math:`s_i` corresponding to a four term parameter shift rule. The gradient can then
  be reconstructed via:

  .. math:: \frac{\partial}{\partial\phi}f = \sum_{i} c_i f(\phi + s_i),

  where :math:`f(\phi) = \langle 0|U(\phi)^\dagger \hat{O} U(\phi)|0\rangle`
  for some observable :math:`\hat{O}` and the unitary :math:`U(\phi)=e^{iH\phi}`.

* A circuit template for time evolution under a commuting Hamiltonian utilizing generalized
  parameter shift rules for cost function gradients is available as `qml.CommutingEvolution`.
  [(#1788)](https://github.com/PennyLaneAI/pennylane/pull/1788)

  If the template is handed a frequency spectrum during its instantiation, then `generate_shift_rule`
  is internally called to obtain the general parameter shift rules with respect to
  `CommutingEvolution`'s :math:`t` parameter, otherwise the shift rule for a decomposition of
  `CommutingEvolution` will be used.

  The template can be initialized within a `qnode` as:

  ```python
  import pennylane as qml

  n_wires = 2
  dev = qml.device('default.qubit', wires=n_wires)

  coeffs = [1, -1]
  obs = [qml.PauliX(0) @ qml.PauliY(1), qml.PauliY(0) @ qml.PauliX(1)]
  hamiltonian = qml.Hamiltonian(coeffs, obs)
  frequencies = [2,4]

  @qml.qnode(dev)
  def circuit(time):
      qml.PauliX(0)
      qml.CommutingEvolution(hamiltonian, time, frequencies)
      return qml.expval(qml.PauliZ(0))
  ```

  Note that there is no internal validation that 1) the input `qml.Hamiltonian` is fully commuting
  and 2) the eigenvalue frequency spectrum is correct, since these checks become
  prohibitively expensive for large Hamiltonians.

* The qml.Barrier() operator has been added. With it we can separate blocks in compilation or use it as a visual tool.
  [(#1844)](https://github.com/PennyLaneAI/pennylane/pull/1844)

* Added density matrix initialization gate for mixed state simulation. [(#1686)](https://github.com/PennyLaneAI/pennylane/issues/1686)

* The `merge_amplitude_embedding` transformation has been created to automatically merge all gates of this type into one.
  [(#1933)](https://github.com/PennyLaneAI/pennylane/pull/1933)

* The `undo_swaps` transformation has been created to automatically remove all swaps of a circuit.
  [(#1960)](https://github.com/PennyLaneAI/pennylane/pull/1960)

<h3>Improvements</h3>

* The PennyLane `qchem` package is now lazily imported; it will only be imported
  the first time it is accessed.
  [(#1962)](https://github.com/PennyLaneAI/pennylane/pull/1962)

* Change all instances of `"{}".format(..)` to `f"{..}"`.
  [(#1970)](https://github.com/PennyLaneAI/pennylane/pull/1970)

* Tests do not loop over automatically imported and instantiated operations any more,

* The QNode has been re-written to support batch execution across the board,
  custom gradients, better decomposition strategies, and higher-order derivatives.
  [(#1807)](https://github.com/PennyLaneAI/pennylane/pull/1807)
  [(#1969)](https://github.com/PennyLaneAI/pennylane/pull/1969)

  - Internally, if multiple circuits are generated for simultaneous execution, they
    will be packaged into a single job for execution on the device. This can lead to
    significant performance improvement when executing the QNode on remote
    quantum hardware or simulator devices with parallelization capabilities.

  - Custom gradient transforms can be specified as the differentiation method:

    ```python
    @qml.gradients.gradient_transform
    def my_gradient_transform(tape):
        ...
        return tapes, processing_fn

    @qml.qnode(dev, diff_method=my_gradient_transform)
    def circuit():
    ```

  - Arbitrary :math:`n`-th order derivatives are supported on hardware using gradient transforms
    such as the parameter-shift rule. To specify that an :math:`n`-th order derivative of a QNode
    will be computed, the `max_diff` argument should be set. By default, this is set to 1
    (first-order derivatives only). Increasing this value allows for higher order derivatives to be
    extracted, at the cost of additional (classical) computational overhead during the backwards
    pass.

  - When decomposing the circuit, the default decomposition strategy `expansion_strategy="gradient"`
    will prioritize decompositions that result in the smallest number of parametrized operations
    required to satisfy the differentiation method. While this may lead to a slight increase in
    classical processing, it significantly reduces the number of circuit evaluations needed to
    compute gradients of complicated unitaries.

    To return to the old behaviour, `expansion_strategy="device"` can be specified.

  Note that the old QNode remains accessible at `@qml.qnode_old.qnode`, however this will
  be removed in the next release.

* Tests do not loop over automatically imported and instantiated operations any more,
  which was opaque and created unnecessarily many tests.
  [(#1895)](https://github.com/PennyLaneAI/pennylane/pull/1895)

* A `decompose()` method has been added to the `Operator` class such that we can
  obtain (and queue) decompositions directly from instances of operations.
  [(#1873)](https://github.com/PennyLaneAI/pennylane/pull/1873)

  ```pycon
  >>> op = qml.PhaseShift(0.3, wires=0)
  >>> op.decompose()
  [RZ(0.3, wires=[0])]
  ```

* ``qml.circuit_drawer.tape_mpl`` produces a matplotlib figure and axes given a tape.
  [(#1787)](https://github.com/PennyLaneAI/pennylane/pull/1787)

* AngleEmbedding now supports `batch_params` decorator. [(#1812)](https://github.com/PennyLaneAI/pennylane/pull/1812)

* Update the PL test-suite to use the `tf.GradientTape` best-practices. 
  This update reduces the total running time of the Python test-suite up to 8%.
  [(#1869)](https://github.com/PennyLaneAI/pennylane/pull/1869)

* BasicEntanglerLayers now supports `batch_params` decorator. [(#1883)](https://github.com/PennyLaneAI/pennylane/pull/1883)

* MottonenStatePreparation now supports `batch_params` decorator. [(#1893)](https://github.com/PennyLaneAI/pennylane/pull/1893)

* CircuitDrawer now supports a `max_length` argument to help prevent text overflows when printing circuits to the CLI. [#1841](https://github.com/PennyLaneAI/pennylane/pull/1841)

* `Identity` operation is now part of both the `ops.qubit` and `ops.cv` modules.
   [(#1956)](https://github.com/PennyLaneAI/pennylane/pull/1956)

<h3>Breaking changes</h3>

* The default behaviour of the `qml.metric_tensor` transform has been modified:
  By default, the full metric tensor is computed, leading to higher cost than the previous
  default of computing the block diagonal only. At the same time, the Hadamard tests for
  the full metric tensor require an additional wire on the device, so that 

  ```pycon
  >>> qml.metric_tensor(some_qnode)(weights)
  ```

  will revert back to the block diagonal restriction and raise a warning if the
  used device does not have an additional wire.
  [(#1725)](https://github.com/PennyLaneAI/pennylane/pull/1725)

* The `circuit_drawer` module has been renamed `drawer`.
  [(#1949)](https://github.com/PennyLaneAI/pennylane/pull/1949)

* The `par_domain` attribute in the operator class has been removed.
  [(#1907)](https://github.com/PennyLaneAI/pennylane/pull/1907)

- The `mutable` keyword argument has been removed from the QNode.
  [(#1807)](https://github.com/PennyLaneAI/pennylane/pull/1807)

- The reversible QNode differentiation method has been removed.
  [(#1807)](https://github.com/PennyLaneAI/pennylane/pull/1807)

* `QuantumTape.trainable_params` now is a list instead of a set. This
  means that `tape.trainable_params` will return a list unlike before,
  but setting the `trainable_params` with a set works exactly as before.
  [(#1904)](https://github.com/PennyLaneAI/pennylane/pull/1904)

* The `num_params` attribute in the operator class is now dynamic. This makes it easier
  to define operator subclasses with a flexible number of parameters.
  [(#1898)](https://github.com/PennyLaneAI/pennylane/pull/1898)

* The static method `decomposition()`, formerly in the `Operation` class, has
  been moved to the base `Operator` class.
  [(#1873)](https://github.com/PennyLaneAI/pennylane/pull/1873)

* `DiagonalOperation` is not a separate subclass any more.
  [(#1889)](https://github.com/PennyLaneAI/pennylane/pull/1889)

  Instead, devices can check for the diagonal
  property using attributes:

  ``` python
  from pennylane.ops.qubit.attributes import diagonal_in_z_basis

  if op in diagonal_in_z_basis:
      # do something
  ```

<h3>Deprecations</h3>

* The init module, which contains functions to generate random parameters for 
  templates, has been removed. Instead, the templates provide a `shape()` method.
  [(#1963)](https://github.com/PennyLaneAI/pennylane/pull/1963)

<h3>Bug fixes</h3>

* Fixes a bug where differentiating a QNode with `qml.state` using the JAX
  interface raised an error.
  [(#1906)](https://github.com/PennyLaneAI/pennylane/pull/1906)

* Fixes a bug where the `ApproxTimeEvolution` template was not correctly
  computing the operation wires from the input Hamiltonian. This did not
  affect computation with the `ApproxTimeEvolution` template, but did
  cause circuit drawing to fail.
  [(#1952)](https://github.com/PennyLaneAI/pennylane/pull/1952)

* Fixes a bug where the classical preprocessing Jacobian
  computed by `qml.transforms.classical_jacobian` with JAX
  returned a reduced submatrix of the Jacobian.
  [(#1935)](https://github.com/PennyLaneAI/pennylane/pull/1935)

* Fixes a bug where the operations are not accessed in the correct order
  in `qml.fourier.qnode_spectrum`, leading to wrong outputs.
  [(#1935)](https://github.com/PennyLaneAI/pennylane/pull/1935)

* Fixes several Pylint errors.
  [(#1951)](https://github.com/PennyLaneAI/pennylane/pull/1951)

* Fixes a bug where the device test suite wasn't testing certain operations.
  [(#1943)](https://github.com/PennyLaneAI/pennylane/pull/1943)

* Fixes a bug where batch transforms would mutate a QNodes execution options.
  [(#1934)](https://github.com/PennyLaneAI/pennylane/pull/1934)

* `qml.draw` now supports arbitrary templates with matrix parameters.
  [(#1917)](https://github.com/PennyLaneAI/pennylane/pull/1917)

* `QuantumTape.trainable_params` now is a list instead of a set, making
  it more stable in very rare edge cases.
  [(#1904)](https://github.com/PennyLaneAI/pennylane/pull/1904)

* `ExpvalCost` now returns corrects results shape when `optimize=True` with
  shots batch.
  [(#1897)](https://github.com/PennyLaneAI/pennylane/pull/1897)

* `qml.circuit_drawer.MPLDrawer` was slightly modified to work with
  matplotlib version 3.5.
  [(#1899)](https://github.com/PennyLaneAI/pennylane/pull/1899)

* `qml.CSWAP` and `qml.CRot` now define `control_wires`, and `qml.SWAP`
  returns the default empty wires object.
  [(#1830)](https://github.com/PennyLaneAI/pennylane/pull/1830)

* The `requires_grad` attribute of `qml.numpy.tensor` objects is now
  preserved when pickling/unpickling the object.
  [(#1856)](https://github.com/PennyLaneAI/pennylane/pull/1856)

* Device tests no longer throw warnings about the `requires_grad`
  attribute of variational parameters.
  [(#1913)](https://github.com/PennyLaneAI/pennylane/pull/1913)

* `AdamOptimizer` and `AdagradOptimizer` had small fixes to their
  optimization step updates.
  [(#1929)](https://github.com/PennyLaneAI/pennylane/pull/1929)

<h3>Documentation</h3>

* Added examples in documentation for some operations.
  [(#1902)](https://github.com/PennyLaneAI/pennylane/pull/1902)

* Improves the Developer's Guide Testing document.
  [(#1896)](https://github.com/PennyLaneAI/pennylane/pull/1896)

* Add documentation example for AngleEmbedding, BasisEmbedding, StronglyEntanglingLayers, SqueezingEmbedding, DisplacementEmbedding,
  MottonenStatePreparation and Interferometer.
  [(#1910)](https://github.com/PennyLaneAI/pennylane/pull/1910)
  [(#1908)](https://github.com/PennyLaneAI/pennylane/pull/1908)
  [(#1912)](https://github.com/PennyLaneAI/pennylane/pull/1912)
  [(#1920)](https://github.com/PennyLaneAI/pennylane/pull/1920)
  [(#1936)](https://github.com/PennyLaneAI/pennylane/pull/1936)
  [(#1937)](https://github.com/PennyLaneAI/pennylane/pull/1937)

* QueueContext was not empty when importing `pennylane`.

<h3>Contributors</h3>

This release contains contributions from (in alphabetical order):

<<<<<<< HEAD
Guillermo Alonso-Linaje, Ali Asadi, Samuel Banning, Benjamin Cordier, Olivia Di Matteo,
David Ittah, Josh Izaac, Jalani Kanem, Ankit Khandelwal, Shumpei Kobayashi,
Robert Lang, Christina Lee, Cedric Lin, Alejandro Montanez, Romain Moyard,
Maria Schuld, Jay Soni, David Wierichs
=======
Guillermo Alonso-Linaje, Juan Miguel Arrazola, Samuel Banning, Benjamin Cordier, Alain Delgado,
Olivia Di Matteo, David Ittah, Josh Izaac, Soran Jahangiri, Jalani Kanem, Ankit Khandelwal, Shumpei
Kobayashi, Robert Lang, Christina Lee, Cedric Lin, Alejandro Montanez, Romain Moyard, Antal Száva,
Maria Schuld, Jay Soni, Rodrigo Vargas, David Wierichs
>>>>>>> 06a15ff8
<|MERGE_RESOLUTION|>--- conflicted
+++ resolved
@@ -604,14 +604,7 @@
 
 This release contains contributions from (in alphabetical order):
 
-<<<<<<< HEAD
-Guillermo Alonso-Linaje, Ali Asadi, Samuel Banning, Benjamin Cordier, Olivia Di Matteo,
-David Ittah, Josh Izaac, Jalani Kanem, Ankit Khandelwal, Shumpei Kobayashi,
-Robert Lang, Christina Lee, Cedric Lin, Alejandro Montanez, Romain Moyard,
-Maria Schuld, Jay Soni, David Wierichs
-=======
-Guillermo Alonso-Linaje, Juan Miguel Arrazola, Samuel Banning, Benjamin Cordier, Alain Delgado,
+Guillermo Alonso-Linaje, Ali Asadi, Juan Miguel Arrazola, Samuel Banning, Benjamin Cordier, Alain Delgado,
 Olivia Di Matteo, David Ittah, Josh Izaac, Soran Jahangiri, Jalani Kanem, Ankit Khandelwal, Shumpei
 Kobayashi, Robert Lang, Christina Lee, Cedric Lin, Alejandro Montanez, Romain Moyard, Antal Száva,
-Maria Schuld, Jay Soni, Rodrigo Vargas, David Wierichs
->>>>>>> 06a15ff8
+Maria Schuld, Jay Soni, Rodrigo Vargas, David Wierichs