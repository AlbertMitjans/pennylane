--- conflicted
+++ resolved
@@ -4,7 +4,6 @@
 
 <h3>New features since last release</h3>
 
-<<<<<<< HEAD
 * `DefaultQubit` devices now natively support parameter broadcasting.
   [(#2627)](https://github.com/PennyLaneAI/pennylane/pull/2627)
   
@@ -12,7 +11,6 @@
   devices now are able to directly execute broadcasted circuits, providing
   a faster way of executing the same circuit at varied parameter positions.
   
-=======
 * Added the new optimizer, `qml.SPSAOptimizer` that implements the simultaneous
   perturbation stochastic approximation method based on
   [An Overview of the Simultaneous Perturbation Method for Efficient Optimization](https://www.jhuapl.edu/SPSA/PDF-SPSA/Spall_An_Overview.PDF).
@@ -48,8 +46,7 @@
   >>> print(energy)
   -1.1258709813834058
   ```
-
->>>>>>> 963f17bf
+  
 <h3>Improvements</h3>
 
 <h3>Breaking changes</h3>
@@ -62,4 +59,4 @@
 
 This release contains contributions from (in alphabetical order):
 
-Ixchel Meza Chavez, Moritz Willmann+David Wierichs, Ixchel Meza Chavez, Moritz Willmann