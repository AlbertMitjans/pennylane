--- conflicted
+++ resolved
@@ -5,224 +5,33 @@
 <h3>New features since last release</h3>
 
 * Continued development of the circuit-cutting compiler:
-  
+
   A method for converting a quantum tape to a directed multigraph that is amenable
   to graph partitioning algorithms for circuit cutting has been added.
   [(#2107)](https://github.com/PennyLaneAI/pennylane/pull/2107)
-  
-  A method to replace `WireCut` nodes in a directed multigraph with `MeasureNode` 
+
+  A method to replace `WireCut` nodes in a directed multigraph with `MeasureNode`
   and `PrepareNode` placeholders has been added.
   [(#2124)](https://github.com/PennyLaneAI/pennylane/pull/2124)
-  
+
   A method has been added that takes a directed multigraph with `MeasureNode` and
   `PrepareNode` placeholders and fragments into subgraphs and a communication graph.
   [(#2153)](https://github.com/PennyLaneAI/pennylane/pull/2153)
 
 <h3>Improvements</h3>
 
-<<<<<<< HEAD
-* The method `matrix` of `qml.operations.Tensor` now raises a warning
-  whenever the Tensor's observables have partially overlapping 
-  wires or its output dimension differs from `2**N` where `N` is the number
-  of wires of the Tensor.
-  [(#2010)](https://github.com/XanaduAI/pennylane/pull/2010)
-
-* The new function `qml.drawer.tape_text` produces a string drawing of a tape. This function
-  differs in implementation and minor stylistic details from the old string circuit drawing
-  infrastructure.
-  [(#1885)](https://github.com/PennyLaneAI/pennylane/pull/1885)
-
-* The `RotosolveOptimizer` now raises an error if no trainable arguments are
-  detected, instead of silently skipping update steps for all arguments.
-  [(#2109)](https://github.com/PennyLaneAI/pennylane/pull/2109)
-
-* The function `qml.math.safe_squeeze` is introduced and `gradient_transform` allows
-  for QNode argument axes of size `1`.
-  [(#2080)](https://github.com/PennyLaneAI/pennylane/pull/2080)
-
-  `qml.math.safe_squeeze` wraps `qml.math.squeeze`, with slight modifications:
-
-  - When provided the `axis` keyword argument, axes that do not have size `1` will be
-    ignored, instead of raising an error.
-
-  - The keyword argument `exclude_axis` allows to explicitly exclude axes from the
-    squeezing.
-
-* The `adjoint` transform now raises and error whenever the object it is applied to
-  is not callable.
-  [(#2060)](https://github.com/PennyLaneAI/pennylane/pull/2060)
-
-  An example is a list of operations to which one might apply `qml.adjoint`:
-
-  ```python
-  dev = qml.device("default.qubit", wires=2)
-  @qml.qnode(dev)
-  def circuit_wrong(params):
-      # Note the difference:                  v                         v
-      qml.adjoint(qml.templates.AngleEmbedding(params, wires=dev.wires))
-      return qml.state()
-
-  @qml.qnode(dev)
-  def circuit_correct(params):
-      # Note the difference:                  v                         v
-      qml.adjoint(qml.templates.AngleEmbedding)(params, wires=dev.wires)
-      return qml.state()
-
-  params = list(range(1, 3))
-  ```
-
-  The produced state is
-
-  ```pycon
-  >>> circuit_wrong(params)
-  [ 0.47415988+0.j          0.        -0.73846026j  0.        -0.25903472j
-   -0.40342268+0.j        ]
-  ```
-
-  but if we apply the `adjoint` correctly, we get
-
-  ```pycon
-  >>> circuit_correct(params)
-  [ 0.47415988+0.j          0.         0.73846026j  0.         0.25903472j
-   -0.40342268+0.j        ]
-  ```
-
-* A precision argument has been added to the tape's ``to_openqasm`` function
-  to control the precision of parameters.
-  [(#2071)](https://github.com/PennyLaneAI/pennylane/pull/2071)
-
-* Insert transform now supports adding operation after or before certain specific gates.
-  [(#1980)](https://github.com/PennyLaneAI/pennylane/pull/1980)
-
-* Interferometer is now a class with `shape` method.
-  [(#1946)](https://github.com/PennyLaneAI/pennylane/pull/1946)
-
-* The `CircuitGraph`, used to represent circuits via directed acyclic graphs, now
-  uses RetworkX for its internal representation. This results in significant speedup
-  for algorithms that rely on a directed acyclic graph representation.
-  [(#1791)](https://github.com/PennyLaneAI/pennylane/pull/1791)
-
-* The QAOA module now accepts both NetworkX and RetworkX graphs as function inputs.
-  [(#1791)](https://github.com/PennyLaneAI/pennylane/pull/1791)
-
-* The Barrier and Identity operations now support the `adjoint` method.
-  [(#2062)](https://github.com/PennyLaneAI/pennylane/pull/2062)
-  [(#2063)](https://github.com/PennyLaneAI/pennylane/pull/2063)
-
-* `qml.BasisStatePreparation` now supports the `batch_params` decorator.
-  [(#2091)](https://github.com/PennyLaneAI/pennylane/pull/2091)
-
-* Added a new `multi_dispatch` decorator that helps ease the definition of new functions
-  inside PennyLane. The decorator is used throughout the math module, demonstrating use cases.
-  [(#2082)](https://github.com/PennyLaneAI/pennylane/pull/2084)
-
-  [(#2096)](https://github.com/PennyLaneAI/pennylane/pull/2096)
-
-  We can decorate a function, indicating the arguments that are
-  tensors handled by the interface:
-
-  ```pycon
-  >>> @qml.math.multi_dispatch(argnum=[0, 1])
-  ... def some_function(tensor1, tensor2, option, like):
-  ...     # the interface string is stored in ``like``.
-  ...     ...
-  ```
-
-  Previously, this was done using the private utility function `_multi_dispatch`.
-
-  ```pycon
-  >>> def some_function(tensor1, tensor2, option):
-  ...     interface = qml.math._multi_dispatch([tensor1, tensor2])
-  ...     ...
-  ```
-
-* The `IsingZZ` gate was added to the `diagonal_in_z_basis` attribute. For this
-  an explicit `_eigvals` method was added.
-  [(#2113)](https://github.com/PennyLaneAI/pennylane/pull/2113)
-
-* The `IsingXX`, `IsingYY` and `IsingZZ` gates were added to
-  the `composable_rotations` attribute.
-  [(#2113)](https://github.com/PennyLaneAI/pennylane/pull/2113)
-
-=======
->>>>>>> c6d5cc4d
 <h3>Breaking changes</h3>
 
 <h3>Deprecations</h3>
 
 <h3>Bug fixes</h3>
 
-<<<<<<< HEAD
-* Fixes a bug where the Torch interface was not properly unwrapping Torch tensors
-  to NumPy arrays before executing gradient tapes on devices.
-  [(#2117)](https://github.com/PennyLaneAI/pennylane/pull/2117)
-
-* Fixes a bug for the TensorFlow interface where the dtype of input tensors was
-  not cast.
-  [(#2120)](https://github.com/PennyLaneAI/pennylane/pull/2120)
-
-* Fixes a bug where batch transformed QNodes would fail to apply batch transforms
-  provided by the underlying device.
-  [(#2111)](https://github.com/PennyLaneAI/pennylane/pull/2111)
-
-* An error is raised during QNode creation if backpropagation is requested on a device with
-  finite-shots specified.
-  [(#2114)](https://github.com/PennyLaneAI/pennylane/pull/2114)
-
-* Pytest now ignores any `DeprecationWarning` raised within autograd's `numpy_wrapper` module.
-  Other assorted minor test warnings are fixed.
-  [(#2007)](https://github.com/PennyLaneAI/pennylane/pull/2007)
-
-* Fixes a bug where the QNode was not correctly diagonalizing qubit-wise
-  commuting observables.
-  [(#2097)](https://github.com/PennyLaneAI/pennylane/pull/2097)
-
-* Fixes a bug in `gradient_transform` where the hybrid differentiation
-  of circuits with a single parametrized gate failed and QNode argument
-  axes of size `1` where removed from the output gradient.
-  [(#2080)](https://github.com/PennyLaneAI/pennylane/pull/2080)
-
-* The available `diff_method` options for QNodes has been corrected in both the
-  error messages and the documentation.
-  [(#2078)](https://github.com/PennyLaneAI/pennylane/pull/2078)
-
-* Fixes a bug in `DefaultQubit` where the second derivative of QNodes at
-  positions corresponding to vanishing state vector amplitudes is wrong.
-  [(#2057)](https://github.com/PennyLaneAI/pennylane/pull/2057)
-
-* Fixes a bug where PennyLane didn't require v0.20.0 of PennyLane-Lightning,
-  but raised an error with versions of Lightning earlier than v0.20.0 due to
-  the new batch execution pipeline.
-  [(#2033)](https://github.com/PennyLaneAI/pennylane/pull/2033)
-
-* Fixes a bug in `classical_jacobian` when used with Torch, where the
-  Jacobian of the preprocessing was also computed for non-trainable
-  parameters.
-  [(#2020)](https://github.com/PennyLaneAI/pennylane/pull/2020)
-
-* Fixes a bug in queueing of the `two_qubit_decomposition` method that
-  originally led to circuits with >3 two-qubit unitaries failing when passed
-  through the `unitary_to_rot` optimization transform.
-  [(#2015)](https://github.com/PennyLaneAI/pennylane/pull/2015)
-
 * Fixes a bug in which passing required arguments into operations as
   keyword arguments would throw an error because the documented call
-  signature didn't match the function definition. 
+  signature didn't match the function definition.
   [(#1976)](https://github.com/PennyLaneAI/pennylane/pull/1976)
 
-* Fixes a bug which allows using `jax.jit` to be compatible with circuits
-  which return `qml.probs` when the `default.qubit.jax` is provided with a custom shot
-  vector.
-  [(#2028)](https://github.com/PennyLaneAI/pennylane/pull/2028)
-
 <h3>Documentation</h3>
-
-* Fixes an error in the signs of equations in the `DoubleExcitation` page.
-  [(#2072)](https://github.com/PennyLaneAI/pennylane/pull/2072)
-
-* Extended the interfaces description page to explicitly mention device
-  compatibility.
-  [(#2031)](https://github.com/PennyLaneAI/pennylane/pull/2031)
 
 <h3>Operator class refactor</h3>
 
@@ -230,7 +39,7 @@
 
 * The static `compute_decomposition` method defines the decomposition
   of an operator into a product of simpler operators, and the instance method
-  `decomposition()` computes this for a given instance. When a custom 
+  `decomposition()` computes this for a given instance. When a custom
   decomposition does not exist, the code now raises a custom `NoDecompositionError`
   instead of `NotImplementedError`.
   [(#2024)](https://github.com/PennyLaneAI/pennylane/pull/2024)
@@ -241,19 +50,19 @@
   in tape contexts without queueing.
   [(#1985)](https://github.com/PennyLaneAI/pennylane/pull/1985)
 
-* A static `compute_diagonalizing_gates` method has been added, which is called 
+* A static `compute_diagonalizing_gates` method has been added, which is called
   by default in `diagonalizing_gates()`.
   [(#1993)](https://github.com/PennyLaneAI/pennylane/pull/1993)
 
 * A `hyperparameters` attribute was added to the operator class.
   [(#2017)](https://github.com/PennyLaneAI/pennylane/pull/2017)
-  
-* The representation of an operator as a matrix has been overhauled. 
-  
-  The `matrix()` method now accepts a 
-  `wire_order` argument and calculates the correct numerical representation 
-  with respect to that ordering. 
-    
+
+* The representation of an operator as a matrix has been overhauled.
+
+  The `matrix()` method now accepts a
+  `wire_order` argument and calculates the correct numerical representation
+  with respect to that ordering.
+
   ```pycon
   >>> op = qml.RX(0.5, wires="b")
   >>> op.matrix()
@@ -265,31 +74,31 @@
    [0.+0.j          0.+0.j 0.9689+0.j 0.-0.2474j]
    [0.+0.j          0.+0.j 0.-0.2474j 0.9689+0.j]]
   ```
-    
+
   The "canonical matrix", which is independent of wires,
   is now defined in the static method `compute_matrix()` instead of `_matrix`.
-  By default, this method is assumed to take all parameters and non-trainable 
-  hyperparameters that define the operation. 
-    
+  By default, this method is assumed to take all parameters and non-trainable
+  hyperparameters that define the operation.
+
   ```pycon
   >>> qml.RX.compute_matrix(0.5)
   [[0.96891242+0.j         0.        -0.24740396j]
    [0.        -0.24740396j 0.96891242+0.j        ]]
   ```
-       
-  If no canonical matrix is specified for a gate, `compute_matrix()` 
+
+  If no canonical matrix is specified for a gate, `compute_matrix()`
   raises a `NotImplementedError`.
-  
-  The new `matrix()` method is now used in the 
+
+  The new `matrix()` method is now used in the
   `pennylane.transforms.get_qubit_unitary()` transform.
   [(#1996)](https://github.com/PennyLaneAI/pennylane/pull/1996)
 
 * The `string_for_inverse` attribute is removed.
   [(#2021)](https://github.com/PennyLaneAI/pennylane/pull/2021)
 
-* A `terms()` method and a `compute_terms()` static method were added to `Operator`. 
-  Currently, only the `Hamiltonian` class overwrites `compute_terms` to store 
-  coefficients and operators. The `Hamiltonian.terms` property hence becomes 
+* A `terms()` method and a `compute_terms()` static method were added to `Operator`.
+  Currently, only the `Hamiltonian` class overwrites `compute_terms` to store
+  coefficients and operators. The `Hamiltonian.terms` property hence becomes
   a proper method called by `Hamiltonian.terms()`.
 
 * The generator property has been updated to an instance method,
@@ -317,14 +126,14 @@
   - By default, calling `op.generator()` does not take into account `op.inverse()`.
   - If the generator is a single Pauli word, it is convenient to have access to
     both the coefficient and the observable separately.
-  
-* Decompositions are now defined in `compute_decomposition`, instead of `expand`. 
+
+* Decompositions are now defined in `compute_decomposition`, instead of `expand`.
   [(#2053)](https://github.com/PennyLaneAI/pennylane/pull/2053)
 
 * The `expand` method was moved to the main `Operator` class.
   [(#2053)](https://github.com/PennyLaneAI/pennylane/pull/2053)
 
-* A `sparse_matrix` method and a `compute_sparse_matrix` static method were added 
+* A `sparse_matrix` method and a `compute_sparse_matrix` static method were added
     to the `Operator` class. The sparse representation of `SparseHamiltonian`
     is moved to this method, so that its `matrix` method now returns a dense matrix.
     [(#2050)](https://github.com/PennyLaneAI/pennylane/pull/2050)
@@ -333,25 +142,21 @@
   was renamed to `wire_order` to be consistent with other matrix representations.
   [(#2051)](https://github.com/PennyLaneAI/pennylane/pull/2051)
 
-* The property `kraus_matrices` has been changed to a method, and `_kraus_matrices` renamed to 
+* The property `kraus_matrices` has been changed to a method, and `_kraus_matrices` renamed to
   `compute_kraus_matrices`, which is now a static method.
   [(#2055)](https://github.com/PennyLaneAI/pennylane/pull/2055)
 
-* The developer guide on adding templates and the architecture overview were rewritten 
+* The developer guide on adding templates and the architecture overview were rewritten
   to reflect the past and planned changes of the operator refactor.
   [(#2066)](https://github.com/PennyLaneAI/pennylane/pull/2066)
 
-* Custom errors subclassing ``OperatorPropertyUndefined`` are raised if a representation 
+* Custom errors subclassing ``OperatorPropertyUndefined`` are raised if a representation
   has not been defined. This replaces the ``NotImplementedError`` and allows finer control
   for developers.
   [(#2064)](https://github.com/PennyLaneAI/pennylane/pull/2064)
 
-=======
-<h3>Documentation</h3>
-
->>>>>>> c6d5cc4d
 <h3>Contributors</h3>
 
 This release contains contributions from (in alphabetical order):
 
-Anthony Hayes+Anthony Hayes, Josh Izaac, Christina Lee, Maria Schuld, Jay Soni