:orphan:

# Release 0.25.0-dev (development release)

<h3>New features since last release</h3>

* Added readout error functionality to the MixedDevice.
  [(#2786)](https://github.com/PennyLaneAI/pennylane/pull/2786)

  Readout error has been added by applying a BitFlip channel to the wires
  measured after the diagonalizing gates corresponding to the measurement
  observable has been applied. The probability of the readout error occurring
  should be passed when creating the device.

  ```pycon
  >>> dev = qml.device("default.mixed", wires=2, readout_prob=0.1)
  >>> @qml.qnode(dev)
  ... def circuit():
  ...     return qml.expval(qml.PauliZ(0))
  >>> print(circuit())
  0.8
  ```

* Operations for quantum chemistry now also support parameter broadcasting
  in their numerical representations.
  [(#2726)](https://github.com/PennyLaneAI/pennylane/pull/2726)

  Similar to standard parametrized operations, quantum chemistry operations now
  also work with broadcasted parameters:

  ```pycon
  >>> op = qml.SingleExcitation(np.array([0.3, 1.2, -0.7]), wires=[0, 1])
  >>> op.matrix().shape
  (3, 4, 4)
  ```

* The gradient transform `qml.gradients.param_shift` now accepts the new Boolean keyword
  argument `broadcast`. If it is set to `True`, broadcasting is used to compute the derivative.
  [(#2749)](https://github.com/PennyLaneAI/pennylane/pull/2749)

  For example, for the circuit

  ```python
  dev = qml.device("default.qubit", wires=2)

  @qml.qnode(dev)
  def circuit(x, y):
      qml.RX(x, wires=0)
      qml.CRY(y, wires=[0, 1])
      return qml.expval(qml.PauliZ(0) @ qml.PauliZ(1))
  ```

  we may compute the derivative via

  ```pycon
  >>> x, y = np.array([0.4, 0.23], requires_grad=True)
  >>> qml.gradients.param_shift(circuit, broadcast=True)(x, y)
  (tensor(-0.38429095, requires_grad=True),
   tensor(0.00899816, requires_grad=True))
  ```

  Note that `QuantumTapes`/`QNodes` with multiple return values and shot vectors are not supported
  yet and the operations with trainable parameters are required to support broadcasting when using
  `broadcast=True`. One way of checking the latter is the `Attribute` `supports_broadcasting`:

  ```pycon
  >>> qml.RX in qml.ops.qubit.attributes.supports_broadcasting
  True
  ```

* Functionality for estimating the number of non-Clifford gates and logical qubits needed to
  implement quantum phase estimation algorithms for simulating materials and molecules is added to
  the new `qml.resource` module. Quantum algorithms in first quantization using a plane-wave basis
  and in second quantization with a double-factorized Hamiltonian are supported.
  [(#2646)](https://github.com/PennyLaneAI/pennylane/pull/2646)
  [(#2653)](https://github.com/PennyLaneAI/pennylane/pull/2653)
  [(#2665)](https://github.com/PennyLaneAI/pennylane/pull/2665)
  [(#2694)](https://github.com/PennyLaneAI/pennylane/pull/2694)
  [(#2720)](https://github.com/PennyLaneAI/pennylane/pull/2720)
  [(#2723)](https://github.com/PennyLaneAI/pennylane/pull/2723)
  [(#2746)](https://github.com/PennyLaneAI/pennylane/pull/2746)
  [(#2796)](https://github.com/PennyLaneAI/pennylane/pull/2796)
  [(#2797)](https://github.com/PennyLaneAI/pennylane/pull/2797)
  [(#2874)](https://github.com/PennyLaneAI/pennylane/pull/2874)
  [(#2644)](https://github.com/PennyLaneAI/pennylane/pull/2644)

  The resource estimation algorithms are implemented as classes inherited from the `Operation`
  class. The number of non-Clifford gates and logical qubits for implementing each algorithm can be
  estimated by initiating the class for a given system. For the first quantization algorithm, the
  number of plane waves, number of electrons and the unit cell volume (in atomic units) are needed
  to initiate the `FirstQuantization` class. The resource can then be estimated as

  ```python
  import pennylane as qml
  from pennylane import numpy as np
  
  n = 100000        # number of plane waves
  eta = 156         # number of electrons
  omega = 1145.166  # unit cell volume
  
  algo = FirstQuantization(n, eta, omega)
  
  # print the number of non-Clifford gates and logical qubits
  print(algo.gates, algo.qubits)
  ```
  
  ```pycon
  1.10e+13, 4416
  ```
  
  For the second quantization algorithm, the one- and two-electron integrals are needed to initiate
  the `DoubleFactorization` class which creates a double-factorized Hamiltonian and computes the
  number of non-Clifford gates and logical qubits for simulating the Hamiltonian:

  ```python
  import pennylane as qml
  from pennylane import numpy as np
  
  symbols  = ['O', 'H', 'H']
  geometry = np.array([[0.00000000,  0.00000000,  0.28377432],
                       [0.00000000,  1.45278171, -1.00662237],
                       [0.00000000, -1.45278171, -1.00662237]], requires_grad = False)
  
  mol = qml.qchem.Molecule(symbols, geometry, basis_name='sto-3g')
  core, one, two = qml.qchem.electron_integrals(mol)()
  algo = DoubleFactorization(one, two)
  
  # print the number of non-Clifford gates and logical qubits
  print(algo.gates, algo.qubits)
  ```

  ```pycon
  103969925, 290
  ```

  The methods of the `FirstQuantization` and the `DoubleFactorization` classes can be also accessed
  individually. For instance, the logical qubits can be computed by providing the inputs needed for
  this estimation without initiating the class.

  ```python
  n = 100000
  eta = 156
  omega = 169.69608
  error = 0.01
  qml.resource.FirstQuantization.qubit_cost(n, eta, omega, error)
  ```
  
  ```pycon
  4377
  ```

  In addition to the number of non-Clifford gates and logical qubits, some other quantities such as
  the 1-norm of the Hamiltonian and double factorization of the second-quantized Hamiltonian can be
  obtained either by initiating the classes or by directly calling the functions.

* `DefaultQubit` devices now natively support parameter broadcasting
  and `qml.gradients.param_shift` allows to make use of broadcasting.
  [(#2627)](https://github.com/PennyLaneAI/pennylane/pull/2627)
  
  Instead of utilizing the `broadcast_expand` transform, `DefaultQubit`-based
  devices now are able to directly execute broadcasted circuits, providing
  a faster way of executing the same circuit at varied parameter positions.

  Given a standard `QNode`,

  ```python
  dev = qml.device("default.qubit", wires=2)

  @qml.qnode(dev)
  def circuit(x, y):
      qml.RX(x, wires=0)
      qml.RY(y, wires=0)
      return qml.expval(qml.PauliZ(0))
  ```

  we can call it with broadcasted parameters:

  ```pycon
  >>> x = np.array([0.4, 1.2, 0.6], requires_grad=True)
  >>> y = np.array([0.9, -0.7, 4.2], requires_grad=True)
  >>> circuit(x, y)
  tensor([ 0.5725407 ,  0.2771465 , -0.40462972], requires_grad=True)
  ```

  It's also possible to broadcast only some parameters:

  ```pycon
  >>> x = np.array([0.4, 1.2, 0.6], requires_grad=True)
  >>> y = np.array(0.23, requires_grad=True)
  >>> circuit(x, y)
  tensor([0.89680614, 0.35281557, 0.80360155], requires_grad=True)
  ```

* Added the new optimizer, `qml.SPSAOptimizer` that implements the simultaneous
  perturbation stochastic approximation method based on
  [An Overview of the Simultaneous Perturbation Method for Efficient Optimization](https://www.jhuapl.edu/SPSA/PDF-SPSA/Spall_An_Overview.PDF).
  [(#2661)](https://github.com/PennyLaneAI/pennylane/pull/2661)

  It is a suitable optimizer for cost functions whose evaluation may involve
  noise, as optimization with SPSA may significantly decrease the number of
  quantum executions for the entire optimization.

  ```pycon
  >>> dev = qml.device("default.qubit", wires=1)
  >>> def circuit(params):
  ...     qml.RX(params[0], wires=0)
  ...     qml.RY(params[1], wires=0)
  >>> coeffs = [1, 1]
  >>> obs = [qml.PauliX(0), qml.PauliZ(0)]
  >>> H = qml.Hamiltonian(coeffs, obs)
  >>> @qml.qnode(dev)
  ... def cost(params):
  ...     circuit(params)
  ...     return qml.expval(H)
  >>> params = np.random.normal(0, np.pi, (2), requires_grad=True)
  >>> print(params)
  [-5.92774911 -4.26420843]
  >>> print(cost(params))
  0.43866366253270167
  >>> max_iterations = 50
  >>> opt = qml.SPSAOptimizer(maxiter=max_iterations)
  >>> for _ in range(max_iterations):
  ...     params, energy = opt.step_and_cost(cost, params)
  >>> print(params)
  [-6.21193761 -2.99360548]
  >>> print(energy)
  -1.1258709813834058
  ```

* Differentiable zero-noise-extrapolation error mitigation via ``qml.transforms.mitigate_with_zne`` with ``qml.transforms.fold_global`` and ``qml.transforms.poly_extrapolate``.
  [(#2757)](https://github.com/PennyLaneAI/pennylane/pull/2757)

  When using a noisy or real device, you can now create a differentiable mitigated qnode that internally executes folded circuits that increase the noise and extrapolating with a polynomial fit back to zero noise. There will be an accompanying demo on this, see [(PennyLaneAI/qml/529)](https://github.com/PennyLaneAI/qml/pull/529).

  ```python
  # Describe noise
  noise_gate = qml.DepolarizingChannel
  noise_strength = 0.1

  # Load devices
  dev_ideal = qml.device("default.mixed", wires=n_wires)
  dev_noisy = qml.transforms.insert(noise_gate, noise_strength)(dev_ideal)

  scale_factors = [1, 2, 3]
  @mitigate_with_zne(
    scale_factors,
    qml.transforms.fold_global,
    qml.transforms.poly_extrapolate,
    extrapolate_kwargs={'order': 2}
  )
  @qml.qnode(dev_noisy)
  def qnode_mitigated(theta):
      qml.RY(theta, wires=0)
      return qml.expval(qml.PauliX(0))

  theta = np.array(0.5, requires_grad=True)
  grad = qml.grad(qnode_mitigated)
  >>> grad(theta)
  0.5712737447327619
  ```

* The quantum information module now supports computation of relative entropy.
  [(#2772)](https://github.com/PennyLaneAI/pennylane/pull/2772)

  It includes a function in `qml.math`:

  ```pycon
  >>> rho = np.array([[0.3, 0], [0, 0.7]])
  >>> sigma = np.array([[0.5, 0], [0, 0.5]])
  >>> qml.math.relative_entropy(rho, sigma)
  tensor(0.08228288, requires_grad=True)
  ```

  as well as a QNode transform:

  ```python
  dev = qml.device('default.qubit', wires=2)

  @qml.qnode(dev)
  def circuit(param):
      qml.RY(param, wires=0)
      qml.CNOT(wires=[0, 1])
      return qml.state()
  ```

  ```pycon
  >>> relative_entropy_circuit = qml.qinfo.relative_entropy(circuit, circuit, wires0=[0], wires1=[0])
  >>> x, y = np.array(0.4), np.array(0.6)
  >>> relative_entropy_circuit((x,), (y,))
  0.017750012490703237
  ```
  
* New PennyLane-inspired `sketch` and `sketch_dark` styles are now available for
  drawing circuit diagram graphics.
  [(#2709)](https://github.com/PennyLaneAI/pennylane/pull/2709)

* Added `QutritDevice` as an abstract base class for qutrit devices.
  ([#2781](https://github.com/PennyLaneAI/pennylane/pull/2781), [#2782](https://github.com/PennyLaneAI/pennylane/pull/2782))
* Added operation `qml.QutritUnitary` for applying user-specified unitary operations on qutrit devices.
  [(#2699)](https://github.com/PennyLaneAI/pennylane/pull/2699)

* Added `default.qutrit` plugin for pure state simulation of qutrits. Currently supports operation `qml.QutritUnitary` and measurements `qml.state()`, `qml.probs()`.
  [(#2783)](https://github.com/PennyLaneAI/pennylane/pull/2783)

  ```pycon
  >>> dev = qml.device("default.qutrit", wires=1)
  >>> @qml.qnode(dev)
  ... def circuit(U):
  ...     qml.QutritUnitary(U, wires=0)
  ...     return qml.probs(wires=0)
  >>> U = np.array([[1, 1, 0], [1, -1, 0], [0, 0, np.sqrt(2)]]) / np.sqrt(2)
  >>> print(circuit(U))
  [0.5 0.5 0. ]
  ```
  
**Operator Arithmetic:**

* `default.qubit` now will natively execute any operation that defines a matrix except
  for trainable `Pow` operations. This includes custom operations, `GroverOperator`, `QFT`,
  `U1`, `U2`, `U3`, and arithmetic operations. The existance of a matrix is determined by the
  `Operator.has_matrix` property.

* When adjoint differentiation is requested, circuits are now decomposed so
  that all trainable operations have a generator.
  [(#2836)](https://github.com/PennyLaneAI/pennylane/pull/2836)

* Adds the `Controlled` symbolic operator to represent a controlled version of any
  operation.
  [(#2634)](https://github.com/PennyLaneAI/pennylane/pull/2634)

* Adds a base class `qml.ops.op_math.SymbolicOp` for single-operator symbolic
  operators such as `Adjoint` and `Pow`.
  [(#2721)](https://github.com/PennyLaneAI/pennylane/pull/2721)

* A `Sum` symbolic class is added that allows users to represent the sum of operators.
  [(#2475)](https://github.com/PennyLaneAI/pennylane/pull/2475)

  The `Sum` class provides functionality like any other PennyLane operator. We can
  get the matrix, eigenvalues, terms, diagonalizing gates and more.

  ```pycon
  >>> summed_op = qml.op_sum(qml.PauliX(0), qml.PauliZ(0))
  >>> summed_op
  PauliX(wires=[0]) + PauliZ(wires=[0])
  >>> qml.matrix(summed_op)
  array([[ 1,  1],
         [ 1, -1]])
  >>> summed_op.terms()
  ([1.0, 1.0], (PauliX(wires=[0]), PauliZ(wires=[0])))
  ```

  The `summed_op` can also be used inside a `qnode` as an observable.
  If the circuit is parameterized, then we can also differentiate through the
  sum observable.

  ```python
  sum_op = Sum(qml.PauliX(0), qml.PauliZ(1))
  dev = qml.device("default.qubit", wires=2)

  @qml.qnode(dev, grad_method="best")
  def circuit(weights):
        qml.RX(weights[0], wires=0)
        qml.RY(weights[1], wires=1)
        qml.CNOT(wires=[0, 1])
        qml.RX(weights[2], wires=1)
        return qml.expval(sum_op)
  ```

  ```pycon
  >>> weights = qnp.array([0.1, 0.2, 0.3], requires_grad=True)
  >>> qml.grad(circuit)(weights)
  tensor([-0.09347337, -0.18884787, -0.28818254], requires_grad=True)
  ```

* Added `__add__` and `__pow__` dunder methods to the `qml.operation.Operator` class so that users can combine operators
  more naturally. [(#2807)](https://github.com/PennyLaneAI/pennylane/pull/2807)

  ```pycon
  >>> sum_op = qml.RX(phi=1.23, wires=0) + qml.RZ(phi=3.14, wires=0)
  >>> sum_op
  RX(1.23, wires=[0]) + RZ(3.14, wires=[0])
  >>> exp_op = qml.RZ(1.0, wires=0) ** 2
  >>> exp_op
  RZ**2(1.0, wires=[0])
  ```

* Added `__mul__` and `__matmul__` dunder methods to the `qml.operation.Operator` class so
  that users can combine operators more naturally.
  [(#2891)](https://github.com/PennyLaneAI/pennylane/pull/2891)

  ```pycon
  >>> prod_op = qml.RX(1, wires=0) @ qml.RY(2, wires=0)
  >>> prod_op
  PauliX(wires=[0]) @ PauliZ(wires=[1])
  >>> sprod_op = 6 * qml.RX(1, 0)
  >>> sprod_op
  6*(RX(1, wires=[0]))
  ```

<<<<<<< HEAD
* Added `arithmetic_depth` property and `simplify` method to the `Operator`, `Sum` and `Adjoint`
operators so that users can reduce the depth of nested operators.

```pycon
>>> sum_op = qml.ops.Sum(qml.RX(phi=1.23, wires=0), qml.ops.Sum(qml.RZ(phi=3.14, wires=0), qml.PauliX(0)))
>>> sum_op.arithmetic_depth
2
>>> simplified_op = sum_op.simplify()
>>> simplified_op.arithmetic_depth
1
```

=======
>>>>>>> 28386e36
* Added support for addition of operators and scalars. [(#2849)](https://github.com/PennyLaneAI/pennylane/pull/2849)

  ```pycon
  >>> sum_op = 5 + qml.PauliX(0)
  >>> sum_op.matrix()
  array([[5., 1.],
         [1., 5.]])
  ```

  Added `__neg__` and `__sub__` dunder methods to the `qml.operation.Operator` class so that users
  can negate and substract operators more naturally.

  ```pycon
  >>> -(-qml.PauliZ(0) + qml.PauliX(0)).matrix()
  array([[ 1, -1],
        [-1, -1]])
  ```

* A `SProd` symbolic class is added that allows users to represent the scalar product
of operators. [(#2622)](https://github.com/PennyLaneAI/pennylane/pull/2622)

  We can get the matrix, eigenvalues, terms, diagonalizing gates and more.

  ```pycon
  >>> sprod_op = qml.s_prod(2.0, qml.PauliX(0))
  >>> sprod_op
  2.0*(PauliX(wires=[0]))
  >>> sprod_op.matrix()
  array([[ 0., 2.],
         [ 2., 0.]])
  >>> sprod_op.terms()
  ([2.0], [PauliX(wires=[0])])
  ```

  The `sprod_op` can also be used inside a `qnode` as an observable.
  If the circuit is parameterized, then we can also differentiate through the observable.

  ```python
  dev = qml.device("default.qubit", wires=1)

  @qml.qnode(dev, grad_method="best")
  def circuit(scalar, theta):
        qml.RX(theta, wires=0)
        return qml.expval(qml.s_prod(scalar, qml.Hadamard(wires=0)))
  ```

  ```pycon
  >>> scalar, theta = (1.2, 3.4)
  >>> qml.grad(circuit, argnum=[0,1])(scalar, theta)
  (array(-0.68362956), array(0.21683382))
  ```

* Added `arithmetic_depth` property and `simplify` method to the `Operator`, `Sum`, `Adjoint`
and `SProd` operators so that users can reduce the depth of nested operators.

```pycon
<<<<<<< HEAD
>>> sum_op = qml.ops.Sum(qml.RX(phi=1.23, wires=0), qml.ops.Sum(qml.RZ(phi=3.14, wires=0), qml.PauliX(0)))
=======
>>> sum_op = qml.ops.Sum(qml.RX(phi=1.23, wires=0), qml.ops.Sum(qml.RZ(phi=3.14, wires=0), qml.PauliZ(0)))
>>>>>>> 28386e36
>>> sum_op.arithmetic_depth
2
>>> simplified_op = sum_op.simplify()
>>> simplified_op.arithmetic_depth
1
```

* A `Prod` symbolic class is added that allows users to represent the Prod of operators.
  [(#2625)](https://github.com/PennyLaneAI/pennylane/pull/2625)

  The `Prod` class provides functionality like any other PennyLane operator. We can
  get the matrix, eigenvalues, terms, diagonalizing gates and more.

  ```pycon
  >>> prop_op = Prod(qml.PauliX(0), qml.PauliZ(0))
  >>> prop_op
  PauliX(wires=[0]) @ PauliZ(wires=[0])
  >>> qml.matrix(prop_op)
  array([[ 0,  -1],
         [ 1,   0]])
  >>> prop_op.terms()
  ([1.0], [PauliX(wires=[0]) @ PauliZ(wires=[0])])
  ```

  The `prod_op` can also be used inside a `qnode` as an observable.
  If the circuit is parameterized, then we can also differentiate through the
  product observable.

  ```python
  prod_op = Prod(qml.PauliZ(wires=0), qml.Hadamard(wires=1))
  dev = qml.device("default.qubit", wires=2)

  @qml.qnode(dev)
  def circuit(weights):
      qml.RX(weights[0], wires=0)
      return qml.expval(prod_op)
  ```

  ```pycon
  >>> weights = qnp.array([0.1], requires_grad=True)
  >>> qml.grad(circuit)(weights)
  tensor([-0.07059288589999416], requires_grad=True)
  ```
  
  The `prod_op` can also be used inside a `qnode` as an operation which,
  if parameterized, can be differentiated.

  ```python
  dev = qml.device("default.qubit", wires=3)

  @qml.qnode(dev)
  def circuit(theta):
      qml.prod(qml.PauliZ(0), qml.RX(theta, 1))
      return qml.expval(qml.PauliZ(1))
  ```

  ```pycon
  >>> circuit(1.23)
  tensor(0.33423773, requires_grad=True)
  >>> qml.grad(circuit)(1.23)
  -0.9424888019316975
  ```

* New FlipSign operator that flips the sign for a given basic state. [(#2780)](https://github.com/PennyLaneAI/pennylane/pull/2780)

* Added `qml.counts` which samples from the supplied observable returning the number of counts
  for each sample.
  [(#2686)](https://github.com/PennyLaneAI/pennylane/pull/2686)
  [(#2839)](https://github.com/PennyLaneAI/pennylane/pull/2839)
  [(#2876)](https://github.com/PennyLaneAI/pennylane/pull/2876)

  Note that the change included creating a new `Counts` measurement type in `measurements.py`.

  `qml.counts` can be used to obtain counted raw samples in the computational basis:

  ```pycon
  >>> dev = qml.device("default.qubit", wires=2, shots=1000)
  >>>
  >>> @qml.qnode(dev)
  >>> def circuit():
  ...     qml.Hadamard(wires=0)
  ...     qml.CNOT(wires=[0, 1])
  ...     return qml.counts()
  >>> result = circuit()
  >>> print(result)
  {'00': 495, '11': 505}
  ```

  Counts can also be obtained when sampling the eigenstates of an observable:

  ```pycon
  >>> dev = qml.device("default.qubit", wires=2, shots=1000)
  >>>
  >>> @qml.qnode(dev)
  >>> def circuit():
  ...   qml.Hadamard(wires=0)
  ...   qml.CNOT(wires=[0, 1])
  ...   return qml.counts(qml.PauliZ(0)), qml.counts(qml.PauliZ(1))
  >>> result = circuit()
  >>> print(result)
  ({-1: 470, 1: 530}, {-1: 470, 1: 530})
  ```

<h3>Improvements</h3>

* The efficiency of the Hartree-Fock workflow is improved by removing the repetitive basis set
  normalisation steps and modifying how the permutational symmetries are applied to avoid repetitive
  electron repulsion integral calculations.
  [(#2850)](https://github.com/PennyLaneAI/pennylane/pull/2850)

* The coefficients of the non-differentiable molecular Hamiltonians generated with openfermion have
  `requires_grad = False` by default.
  [(#2865)](https://github.com/PennyLaneAI/pennylane/pull/2865)

* A small performance upgrade to the `compute_matrix` method
  of broadcastable parametric operations.
  [(#2726)](https://github.com/PennyLaneAI/pennylane/pull/2726)

* Jacobians are cached with the Autograd interface when using the
  parameter-shift rule.
  [(#2645)](https://github.com/PennyLaneAI/pennylane/pull/2645)

* The `qml.state` and `qml.density_matrix` measurements now support custom wire
  labels.
  [(#2779)](https://github.com/PennyLaneAI/pennylane/pull/2779)

* Add trivial behaviour logic to `qml.operation.expand_matrix`.
  [(#2785)](https://github.com/PennyLaneAI/pennylane/issues/2785)

* Adds a new function to compare operators. `qml.equal` can be used to compare equality of parametric operators taking
  into account their interfaces and trainability.
  [(#2651)](https://github.com/PennyLaneAI/pennylane/pull/2651)

* The `default.mixed` device now supports backpropagation with the `"jax"` interface.
  [(#2754)](https://github.com/PennyLaneAI/pennylane/pull/2754)

* Quantum channels such as `qml.BitFlip` now support abstract tensors. This allows
  their usage inside QNodes decorated by `tf.function`, `jax.jit`, or `jax.vmap`:

  ```python
  dev = qml.device("default.mixed", wires=1)

  @qml.qnode(dev, diff_method="backprop", interface="jax")
  def circuit(t):
      qml.PauliX(wires=0)
      qml.ThermalRelaxationError(0.1, t, 1.4, 0.1, wires=0)
      return qml.expval(qml.PauliZ(0))
  ```

  ```pycon
  >>> x = jnp.array([0.8, 1.0, 1.2])
  >>> jax.vmap(circuit)(x)
  DeviceArray([-0.78849435, -0.8287073 , -0.85608006], dtype=float32)
  ```

* Added an `are_pauli_words_qwc` function which checks if certain
  Pauli words are pairwise qubit-wise commuting. This new function improves performance when measuring hamiltonians
  with many commuting terms.
  [(#2789)](https://github.com/PennyLaneAI/pennylane/pull/2798)

* Adjoint differentiation now uses the adjoint symbolic wrapper instead of in-place inversion.
  [(#2855)](https://github.com/PennyLaneAI/pennylane/pull/2855)

<h3>Breaking changes</h3>

* The deprecated `qml.hf` module is removed. The `qml.hf` functionality is fully supported by
  `qml.qchem`.
  [(#2795)](https://github.com/PennyLaneAI/pennylane/pull/2795)

* PennyLane now depends on newer versions (>=2.7) of the `semantic_version` package,
  which provides an updated API that is incompatible which versions of the package prior to 2.7.
  If you run into issues relating to this package, please reinstall PennyLane.
  [(#2744)](https://github.com/PennyLaneAI/pennylane/pull/2744)
  [(#2767)](https://github.com/PennyLaneAI/pennylane/pull/2767)

* The argument `argnum` of the function `qml.batch_input` has been redefined: now it indicates the
  indices of the batched parameters, which need to be non-trainable, in the quantum tape. Consequently, its default
  value (set to 0) has been removed.
  [(#2873)](https://github.com/PennyLaneAI/pennylane/pull/2873)

  Before this breaking change, one could call `qml.batch_input` without any arguments when using
  batched inputs as the first argument of the quantum circuit.

  ```python
  dev = qml.device("default.qubit", wires=2, shots=None)

  @qml.batch_input()  # argnum = 0
  @qml.qnode(dev, diff_method="parameter-shift", interface="tf")
  def circuit(inputs, weights):  # argument `inputs` is batched
      qml.RY(weights[0], wires=0)
      qml.AngleEmbedding(inputs, wires=range(2), rotation="Y")
      qml.RY(weights[1], wires=1)
      return qml.expval(qml.PauliZ(1))
  ```

  With this breaking change, users must set a value to `argnum` specifying the index of the
  batched inputs with respect to all quantum tape parameters. In this example the quantum tape
  parameters are `[ weights[0], inputs, weights[1] ]`, thus `argnum` should be set to 1, specifying
  that `inputs` is batched:

  ```python
  dev = qml.device("default.qubit", wires=2, shots=None)

  @qml.batch_input(argnum=1)
  @qml.qnode(dev, diff_method="parameter-shift", interface="tf")
  def circuit(inputs, weights):
      qml.RY(weights[0], wires=0)
      qml.AngleEmbedding(inputs, wires=range(2), rotation="Y")
      qml.RY(weights[1], wires=1)
      return qml.expval(qml.PauliZ(1))
  ```

* Adds `expm` to the `pennylane.math` module for matrix exponentiation.
  [(#2890)](https://github.com/PennyLaneAI/pennylane/pull/2890)

<h3>Deprecations</h3>

<h3>Documentation</h3>

* Added a dedicated docstring for the `QubitDevice.sample` method.
  [(#2812)](https://github.com/PennyLaneAI/pennylane/pull/2812)

* Optimization examples of using JAXopt and Optax with the JAX interface have
  been added.
  [(#2769)](https://github.com/PennyLaneAI/pennylane/pull/2769)

<h3>Bug fixes</h3>

* Updated IsingXY gate doc-string.
  [(#2858)](https://github.com/PennyLaneAI/pennylane/pull/2858)

* Fixes a bug where the parameter-shift gradient breaks when using both
  custom `grad_recipe`s that contain unshifted terms and recipes that
  do not contains any unshifted terms.
  [(#2834)](https://github.com/PennyLaneAI/pennylane/pull/2834)

* Fixes mixed CPU-GPU data-locality issues for Torch interface.
  [(#2830)](https://github.com/PennyLaneAI/pennylane/pull/2830)

* Fixes a bug where the parameter-shift Hessian of circuits with untrainable
  parameters might be computed with respect to the wrong parameters or
  might raise an error.
  [(#2822)](https://github.com/PennyLaneAI/pennylane/pull/2822)

* Fixes a bug where the custom implementation of the `states_to_binary` device
  method was not used.
  [(#2809)](https://github.com/PennyLaneAI/pennylane/pull/2809)

* `qml.grouping.group_observables` now works when individual wire
  labels are iterable.
  [(#2752)](https://github.com/PennyLaneAI/pennylane/pull/2752)

* The adjoint of an adjoint has a correct `expand` result.
  [(#2766)](https://github.com/PennyLaneAI/pennylane/pull/2766)

* Fix the ability to return custom objects as the expectation value of a QNode with the Autograd interface.
  [(#2808)](https://github.com/PennyLaneAI/pennylane/pull/2808)

* The WireCut operator now raises an error when instantiating it with an empty list.
  [(#2826)](https://github.com/PennyLaneAI/pennylane/pull/2826)

* Allow hamiltonians with grouped observables to be measured on devices
  which were transformed using `qml.transform.insert()`.
  [(#2857)](https://github.com/PennyLaneAI/pennylane/pull/2857)

* Fixes a bug where `qml.batch_input` raised an error when using a batched operator that was not
  located at the beginning of the circuit. In addition, now `qml.batch_input` raises an error when
  using trainable batched inputs, which avoids an unwanted behaviour with duplicated parameters.
  [(#2873)](https://github.com/PennyLaneAI/pennylane/pull/2873)

<h3>Contributors</h3>

This release contains contributions from (in alphabetical order):

Samuel Banning, Juan Miguel Arrazola, Utkarsh Azad, David Ittah, Soran Jahangiri, Edward Jiang,
Ankit Khandelwal, Meenu Kumari, Christina Lee, Sergio Martínez-Losa, Albert Mitjans Coma,
Ixchel Meza Chavez, Romain Moyard, Lee James O'Riordan, Mudit Pandey, Bogdan Reznychenko,
Shuli Shu, Jay Soni, Modjtaba Shokrian-Zini, Antal Száva, David Wierichs, Moritz Willmann<|MERGE_RESOLUTION|>--- conflicted
+++ resolved
@@ -397,21 +397,6 @@
   6*(RX(1, wires=[0]))
   ```
 
-<<<<<<< HEAD
-* Added `arithmetic_depth` property and `simplify` method to the `Operator`, `Sum` and `Adjoint`
-operators so that users can reduce the depth of nested operators.
-
-```pycon
->>> sum_op = qml.ops.Sum(qml.RX(phi=1.23, wires=0), qml.ops.Sum(qml.RZ(phi=3.14, wires=0), qml.PauliX(0)))
->>> sum_op.arithmetic_depth
-2
->>> simplified_op = sum_op.simplify()
->>> simplified_op.arithmetic_depth
-1
-```
-
-=======
->>>>>>> 28386e36
 * Added support for addition of operators and scalars. [(#2849)](https://github.com/PennyLaneAI/pennylane/pull/2849)
 
   ```pycon
@@ -468,11 +453,7 @@
 and `SProd` operators so that users can reduce the depth of nested operators.
 
 ```pycon
-<<<<<<< HEAD
 >>> sum_op = qml.ops.Sum(qml.RX(phi=1.23, wires=0), qml.ops.Sum(qml.RZ(phi=3.14, wires=0), qml.PauliX(0)))
-=======
->>> sum_op = qml.ops.Sum(qml.RX(phi=1.23, wires=0), qml.ops.Sum(qml.RZ(phi=3.14, wires=0), qml.PauliZ(0)))
->>>>>>> 28386e36
 >>> sum_op.arithmetic_depth
 2
 >>> simplified_op = sum_op.simplify()
