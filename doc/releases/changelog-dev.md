--- conflicted
+++ resolved
@@ -300,10 +300,5 @@
 
 This release contains contributions from (in alphabetical order):
 
-<<<<<<< HEAD
-David Ittah, Edward Jiang, Ankit Khandelwal, Christina Lee, Sergio Martínez-Losa, Ixchel Meza Chavez, Bogdan Reznychenko, Mudit Pandey,
-Antal Száva, David Wierichs, Moritz Willmann
-=======
 David Ittah, Edward Jiang, Ankit Khandelwal, Christina Lee, Sergio Martínez-Losa, Ixchel Meza Chavez, 
-Lee James O'Riordan, Mudit Pandey, Bogdan Reznychenko, Jay Soni, Antal Száva, Moritz Willmann
->>>>>>> 0bed03fe
+Lee James O'Riordan, Mudit Pandey, Bogdan Reznychenko, Jay Soni, Antal Száva, David Wierichs, Moritz Willmann