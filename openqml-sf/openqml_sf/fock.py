--- conflicted
+++ resolved
@@ -103,57 +103,34 @@
             gate | [self.q[i] for i in wires] #pylint: disable=pointless-statement
 
     def expectation(self, observable, wires):
-        self.state = self.eng.run('fock', cutoff_dim=self.cutoff) #todo: maybe better do this in post_execute_queued()?
+        self.state = self.eng.run('fock', cutoff_dim=self.cutoff)
 
-        # calculate expectation value
-<<<<<<< HEAD
-        if self._observe.name == 'Fock':
-            expectation_value = self.state.mean_photon(wires)
-            variance = 0
-        elif self._observe.name == 'X':
-            expectation_value, variance = self.state.quad_expectation(wires, 0)
-        elif self._observe.name == 'P':
-            expectation_value, variance = self.state.quad_expectation(wires, np.pi/2)
-        elif self._observe.name == 'Homodyne':
-            expectation_value, variance = self.state.quad_expectation(wires, *self.observe.params)
-
-        if self.shots != 0:
-            # estimate the expectation value
-            # use central limit theorem, sample normal distribution once, only ok
-            # if shots is large (see https://en.wikipedia.org/wiki/Berry%E2%80%93Esseen_theorem)
-            expectation_value = np.random.normal(expectation_value, np.sqrt(var / self.shots))
-
-        return expectation_value#, variance
-
-    def supported(self, gate_name):
-        if gate_name not in operator_map:
-            raise DeviceError("{} not supported by device {}".format(operation.name, self.short_name))
-=======
         ev_list = [] # list of returned expectation values
-        for expectation in self._observe:
-            reg = expectation.wires
-            if expectation.name == 'Fock':
-                ex = self.state.mean_photon(reg)
-                var = 0
-            elif expectation.name == 'X':
-                ex, var = self.state.quad_expectation(reg, 0)
-            elif expectation.name == 'P':
-                ex, var = self.state.quad_expectation(reg, np.pi/2)
-            elif expectation.name == 'Homodyne':
-                ex, var = self.state.quad_expectation(reg, *expectation.params)
-            else:
-                raise DeviceError("Observable {} not supported by {}".format(self._observe.name, self.name))
+        for expectation in self._observe:  
+            # calculate expectation value
+            if self._observe.name == 'Fock':
+                expectation_value = self.state.mean_photon(wires)
+                variance = 0
+            elif self._observe.name == 'X':
+                expectation_value, variance = self.state.quad_expectation(wires, 0)
+            elif self._observe.name == 'P':
+                expectation_value, variance = self.state.quad_expectation(wires, np.pi/2)
+            elif self._observe.name == 'Homodyne':
+                expectation_value, variance = self.state.quad_expectation(wires, *self.observe.params)
 
             if self.shots != 0:
                 # estimate the expectation value
                 # use central limit theorem, sample normal distribution once, only ok
                 # if shots is large (see https://en.wikipedia.org/wiki/Berry%E2%80%93Esseen_theorem)
-                ex = np.random.normal(ex, np.sqrt(var / self.shots))
+                expectation_value = np.random.normal(expectation_value, np.sqrt(var / self.shots))
+           
+            ev_list.append(ex)
+        
+        return ev_list
 
-            ev_list.append(ex)
-
-        return ev_list
->>>>>>> 9713e459
+    def supported(self, gate_name):
+        if gate_name not in operator_map:
+            raise DeviceError("{} not supported by device {}".format(operation.name, self.short_name))
 
     def reset(self):
         """Reset the device"""
