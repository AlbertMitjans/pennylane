"""Photon redirection example.

In this demo we optimize an optical quantum circuit to redirect a photon from mode 1 to mode 2.
"""
import openqml as qm
from openqml import numpy as np

dev1 = qm.device('strawberryfields.fock', wires=2, cutoff_dim=5)

class Beamsplitter(qm.Beamsplitter):
    grad_method = 'F'

# @qm.qfunc(dev1)
def circuit(theta):
    """Beamsplitter with single photon incident on mode 1

    Args:
        theta (float): beamsplitter angle
    """
<<<<<<< HEAD
    qm.FockState(1, [0])
    qm.Beamsplitter(theta, 0, [0, 1])
    return qm.expectation.Fock([1])
=======
    qm.FockState(1, wires=0)
    # BUG: circuit gradient only working if BS set to `method='F'`
    # otherwise the circuit gradient is always 0 irrespective of theta
    Beamsplitter(theta, 0, wires=[0, 1])
    return qm.expectation.Fock(wires=1)
>>>>>>> 6091c44d

circuit = qm.QNode(circuit, dev1)

def cost(theta, batched):
    """Cost (error) function to be minimized.

    Args:
        theta (float): beamsplitter angle
    """
    return np.abs(circuit(*theta)-1)

# initialize theta with random value
theta0 = np.random.randn(1)
o = qm.Optimizer(cost, theta0, optimizer='SGD')

# train the circuit
c = o.train(max_steps=100)

# import autograd
# grad = autograd.grad(cost, 0)
# print(grad([1.], None), circuit.gradient([1.], method='A'), circuit.gradient([1.], method='F'))

# print the results
print('Initial beamsplitter angle:', theta0)
print('Optimized beamsplitter angle:', o.weights)
print('Circuit output at optimized angle:', circuit(*o.weights))
print('Circuit gradient at optimized angle:', qm.grad(circuit, o.weights))<|MERGE_RESOLUTION|>--- conflicted
+++ resolved
@@ -17,17 +17,11 @@
     Args:
         theta (float): beamsplitter angle
     """
-<<<<<<< HEAD
-    qm.FockState(1, [0])
-    qm.Beamsplitter(theta, 0, [0, 1])
-    return qm.expectation.Fock([1])
-=======
     qm.FockState(1, wires=0)
     # BUG: circuit gradient only working if BS set to `method='F'`
     # otherwise the circuit gradient is always 0 irrespective of theta
     Beamsplitter(theta, 0, wires=[0, 1])
     return qm.expectation.Fock(wires=1)
->>>>>>> 6091c44d
 
 circuit = qm.QNode(circuit, dev1)
 
